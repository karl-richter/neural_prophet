--- conflicted
+++ resolved
@@ -56,12 +56,7 @@
     abs_weights = torch.abs(weights)
     if threshold is not None and not math.isclose(threshold, 0):
         abs_weights = torch.clamp(abs_weights - threshold, min=0.0)
-<<<<<<< HEAD
-    reg = abs_weights
-    reg = torch.mean(torch.sum(reg, dim=1)).squeeze()
-=======
-    reg = torch.sum(abs_weights).squeeze()
->>>>>>> 3f06285a
+    reg = torch.mean(torch.sum(abs_weights, dim=1)).squeeze()
     return reg
 
 
