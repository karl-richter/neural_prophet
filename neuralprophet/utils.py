import numpy as np
import pandas as pd
import torch
from attrdict import AttrDict
from collections import OrderedDict
from neuralprophet import hdays as hdays_part2
import holidays as hdays_part1
import warnings
import logging

log = logging.getLogger("nprophet.utils")


def get_regularization_lambda(sparsity, lambda_delay_epochs=None, epoch=None):
    """Computes regularization lambda strength for a given sparsity and epoch.

    Args:
        sparsity (float): (0, 1] how dense the weights shall be.
            Smaller values equate to stronger regularization
        lambda_delay_epochs (int): how many epochs to wait bbefore adding full regularization
        epoch (int): current epoch number

    Returns:
        lam (float): regularization strength
    """
    if sparsity is not None and sparsity < 1:
        lam = 0.02 * (1.0 / sparsity - 1.0)
        if lambda_delay_epochs is not None and epoch < lambda_delay_epochs:
            lam = lam * epoch / (1.0 * lambda_delay_epochs)
            # lam = lam * (epoch / (1.0 * lambda_delay_epochs))**2
    else:
        lam = None
    return lam


def reg_func_ar(weights):
    """Regularization of coefficients based on AR-Net paper

    Args:
        weights (torch tensor): Model weights to be regularized towards zero

    Returns:
        regularization loss, scalar

    """
    abs_weights = torch.abs(weights.clone())
    reg = torch.div(2.0, 1.0 + torch.exp(-3 * (1e-12 + abs_weights).pow(1 / 3.0))) - 1.0
    reg = torch.mean(reg).squeeze()
    return reg


def reg_func_abs(weights, threshold=None):
    """Regularization of weights to induce sparcity

    Args:
        weights (torch tensor): Model weights to be regularized towards zero
        threshold (float): value below which not to regularize weights

    Returns:
        regularization loss, scalar
    """
    abs_weights = torch.abs(weights.clone())
    if threshold is not None:
        abs_weights = torch.clamp(abs_weights - threshold, min=0.0)
    reg = abs_weights
    reg = torch.sum(reg).squeeze()
    return reg


def reg_func_trend(weights, threshold=None):
    return reg_func_abs(weights, threshold)


def reg_func_season(weights):
    return reg_func_abs(weights)


def reg_func_events(events_config, country_holidays_config, model):
    """
    Regularization of events coefficients to induce sparcity

    Args:
        events_config (OrderedDict): Configurations (upper, lower windows, regularization) for user specified events
        country_holidays_config (OrderedDict): Configurations (holiday_names, upper, lower windows, regularization)
            for country specific holidays
        model (TimeNet): The TimeNet model object

    Returns:
        regularization loss, scalar
    """
    reg_events_loss = 0.0
    if events_config is not None:
        for event, configs in events_config.items():
            reg_lambda = configs["reg_lambda"]
            if reg_lambda is not None:
                weights = model.get_event_weights(event)
                for offset in weights.keys():
                    reg_events_loss += reg_lambda * reg_func_abs(weights[offset])

    if country_holidays_config is not None:
        reg_lambda = country_holidays_config["reg_lambda"]
        if reg_lambda is not None:
            for holiday in country_holidays_config["holiday_names"]:
                weights = model.get_event_weights(holiday)
                for offset in weights.keys():
                    reg_events_loss += reg_lambda * reg_func_abs(weights[offset])

    return reg_events_loss


def reg_func_regressors(regressors_config, model):
    """
<<<<<<< HEAD
        Regularization of regressors coefficients to induce sparcity
        Args:
            regressors_config (OrderedDict): Configurations for user specified regressors
            model (TimeNet): The TimeNet model object
        Returns:
            regularization loss, scalar
        """
=======
    Regularization of regressors coefficients to induce sparcity
    Args:
        regressors_config (OrderedDict): Configurations for user specified regressors
        model (TimeNet): The TimeNet model object
    Returns:
        regularization loss, scalar
    """
>>>>>>> 184c6a99
    reg_regressor_loss = 0.0
    for regressor, configs in regressors_config.items():
        reg_lambda = configs["reg_lambda"]
        if reg_lambda is not None:
            weight = model.get_reg_weights(regressor)
            reg_regressor_loss += reg_lambda * reg_func_abs(weight)

    return reg_regressor_loss


def symmetric_total_percentage_error(values, estimates):
    """Compute STPE

    Args:
        values (np.array):
        estimates (np.array):

    Returns:
        scalar (float)
    """
    sum_abs_diff = np.sum(np.abs(estimates - values))
    sum_abs = np.sum(np.abs(estimates) + np.abs(values))
    return 100 * sum_abs_diff / (10e-9 + sum_abs)


def season_config_to_model_dims(season_config):
    """Convert the NeuralProphet seasonal model configuration to input dims for TimeNet model.

    Args:
        season_config (AllSeasonConfig): NeuralProphet seasonal model configuration

    Returns:
        seasonal_dims (dict(int)): input dims for TimeNet model
    """
    if season_config is None or len(season_config.periods) < 1:
        return None
    seasonal_dims = OrderedDict({})
    for name, period in season_config.periods.items():
        resolution = period.resolution
        if season_config.computation == "fourier":
            resolution = 2 * resolution
        seasonal_dims[name] = resolution
    return seasonal_dims


def get_holidays_from_country(country, dates=None):
    """
    Return all possible holiday names of given country

    Args:
        country (string): country name to retrieve country specific holidays
        dates (pd.Series): datestamps

    Returns:
        A set of all possible holiday names of given country
    """

    if dates is None:
        years = np.arange(1995, 2045)
    else:
        years = list({x.year for x in dates})
    try:
        with warnings.catch_warnings():
            warnings.simplefilter("ignore")
            holiday_names = getattr(hdays_part2, country)(years=years).values()
    except AttributeError:
        try:
            holiday_names = getattr(hdays_part1, country)(years=years).values()
        except AttributeError:
            raise AttributeError("Holidays in {} are not currently supported!".format(country))
    return set(holiday_names)


def events_config_to_model_dims(events_config, country_holidays_config):
    """
    Convert the NeuralProphet user specified events configurations along with country specific
        holidays to input dims for TimeNet model.
    Args:
        events_config (OrderedDict): Configurations (upper, lower windows, regularization) for user specified events
        country_holidays_config (OrderedDict): Configurations (holiday_names, upper, lower windows, regularization)
            for country specific holidays

    Returns:
        events_dims (OrderedDict): A dictionary with keys corresponding to individual holidays and values in an AttrDict
            with configs such as the mode, list of event delims of the event corresponding to the offsets,
            and the indices in the input dataframe corresponding to each event.
    """
    if events_config is None and country_holidays_config is None:
        return None
    additive_events_dims = pd.DataFrame(columns=["event", "event_delim"])
    multiplicative_events_dims = pd.DataFrame(columns=["event", "event_delim"])

    if events_config is not None:
        for event, configs in events_config.items():
            mode = configs["mode"]
            for offset in range(configs.lower_window, configs.upper_window + 1):
                event_delim = create_event_names_for_offsets(event, offset)
                if mode == "additive":
                    additive_events_dims = additive_events_dims.append(
                        {"event": event, "event_delim": event_delim}, ignore_index=True
                    )
                else:
                    multiplicative_events_dims = multiplicative_events_dims.append(
                        {"event": event, "event_delim": event_delim}, ignore_index=True
                    )

    if country_holidays_config is not None:
        lower_window = country_holidays_config["lower_window"]
        upper_window = country_holidays_config["upper_window"]
        mode = country_holidays_config["mode"]
        for country_holiday in country_holidays_config["holiday_names"]:
            for offset in range(lower_window, upper_window + 1):
                holiday_delim = create_event_names_for_offsets(country_holiday, offset)
                if mode == "additive":
                    additive_events_dims = additive_events_dims.append(
                        {"event": country_holiday, "event_delim": holiday_delim}, ignore_index=True
                    )
                else:
                    multiplicative_events_dims = multiplicative_events_dims.append(
                        {"event": country_holiday, "event_delim": holiday_delim}, ignore_index=True
                    )

    # sort based on event_delim
    event_dims = pd.DataFrame()
    if not additive_events_dims.empty:
        additive_events_dims = additive_events_dims.sort_values(by="event_delim").reset_index(drop=True)
        additive_events_dims["mode"] = "additive"
        event_dims = additive_events_dims

    if not multiplicative_events_dims.empty:
        multiplicative_events_dims = multiplicative_events_dims.sort_values(by="event_delim").reset_index(drop=True)
        multiplicative_events_dims["mode"] = "multiplicative"
        event_dims = event_dims.append(multiplicative_events_dims)

    event_dims_dic = OrderedDict({})
    # convert to dict format
    for event, row in event_dims.groupby("event"):
        event_dims_dic[event] = AttrDict(
            {"mode": row["mode"].iloc[0], "event_delim": list(row["event_delim"]), "event_indices": list(row.index)}
        )
    return event_dims_dic


def create_event_names_for_offsets(event_name, offset):
    """
    Create names for offsets of every event
    Args:
        event_name (string): Name of the event
        offset (int): Offset of the event

    Returns:
        offset_name (string): A name created for the offset of the event
    """
    offset_name = "{}_{}{}".format(event_name, "+" if offset >= 0 else "-", abs(offset))
    return offset_name


def regressors_config_to_model_dims(regressors_config):
    """
<<<<<<< HEAD
        Convert the NeuralProphet user specified regressors configurations to input dims for TimeNet model.
        Args:
            regressors_config (OrderedDict): Configurations for user specified regressors

        Returns:
            regressors_dims (OrderedDict): A dictionary with keys corresponding to individual regressors and values in an AttrDict
                with configs such as the mode, and the indices in the input dataframe corresponding to each regressor.
        """
=======
    Convert the NeuralProphet user specified regressors configurations to input dims for TimeNet model.
    Args:
        regressors_config (OrderedDict): Configurations for user specified regressors

    Returns:
        regressors_dims (OrderedDict): A dictionary with keys corresponding to individual regressors
            and values in an AttrDict
            with configs such as the mode, and the indices in the input dataframe corresponding to each regressor.
    """
>>>>>>> 184c6a99
    if regressors_config is None:
        return None
    else:
        additive_regressors = []
        multiplicative_regressors = []

        if regressors_config is not None:
            for regressor, configs in regressors_config.items():
                mode = configs["mode"]
                if mode == "additive":
                    additive_regressors.append(regressor)
                else:
                    multiplicative_regressors.append(regressor)

        # sort based on event_delim
        regressors_dims = pd.DataFrame()
        if additive_regressors:
            additive_regressors = sorted(additive_regressors)
            additive_regressors_dims = pd.DataFrame(data=additive_regressors, columns=["regressors"])
            additive_regressors_dims["mode"] = "additive"
            regressors_dims = additive_regressors_dims

        if multiplicative_regressors:
            multiplicative_regressors = sorted(multiplicative_regressors)
            multiplicative_regressors_dims = pd.DataFrame(data=multiplicative_regressors, columns=["regressors"])
            multiplicative_regressors_dims["mode"] = "multiplicative"
            regressors_dims = regressors_dims.append(multiplicative_regressors_dims)

        regressors_dims_dic = OrderedDict({})
        # convert to dict format
        for index, row in regressors_dims.iterrows():
<<<<<<< HEAD
            regressors_dims_dic[row["regressors"]] = AttrDict({
                'mode': row["mode"],
                "regressor_index": index
            })
=======
            regressors_dims_dic[row["regressors"]] = AttrDict({"mode": row["mode"], "regressor_index": index})
>>>>>>> 184c6a99
        return regressors_dims_dic


def set_auto_seasonalities(dates, season_config):
    """Set seasonalities that were left on auto or set by user.

    Turns on yearly seasonality if there is >=2 years of history.
    Turns on weekly seasonality if there is >=2 weeks of history, and the
    spacing between dates in the history is <7 days.
    Turns on daily seasonality if there is >=2 days of history, and the
    spacing between dates in the history is <1 day.

    Args:
        dates (pd.Series): datestamps
        season_config (AttrDict): NeuralProphet seasonal model configuration, as after __init__
    Returns:
        season_config (AttrDict): processed NeuralProphet seasonal model configuration

    """
    log.debug("seasonality config received: {}".format(season_config))
    first = dates.min()
    last = dates.max()
    dt = dates.diff()
    min_dt = dt.iloc[dt.values.nonzero()[0]].min()
    auto_disable = {
        "yearly": last - first < pd.Timedelta(days=730),
        "weekly": ((last - first < pd.Timedelta(weeks=2)) or (min_dt >= pd.Timedelta(weeks=1))),
        "daily": ((last - first < pd.Timedelta(days=2)) or (min_dt >= pd.Timedelta(days=1))),
    }
    for name, period in season_config.periods.items():
        arg = period.arg
        default_resolution = period.resolution
        if arg == "custom":
            continue
        elif arg == "auto":
            resolution = 0
            if auto_disable[name]:
                log.info(
<<<<<<< HEAD
                    'Disabling {name} seasonality. Run NeuralProphet with '
                    '{name}_seasonality=True to override this.'
                    .format(name=name)
=======
                    "Disabling {name} seasonality. Run NeuralProphet with "
                    "{name}_seasonality=True to override this.".format(name=name)
>>>>>>> 184c6a99
                )
            else:
                resolution = default_resolution
        elif arg is True:
            resolution = default_resolution
        elif arg is False:
            resolution = 0
        else:
            resolution = int(arg)
        season_config.periods[name].resolution = resolution

    new_periods = OrderedDict({})
    for name, period in season_config.periods.items():
        if period.resolution > 0:
            new_periods[name] = period
    season_config.periods = new_periods
<<<<<<< HEAD
    log.debug(season_config)
=======
>>>>>>> 184c6a99
    season_config = season_config if len(season_config.periods) > 0 else None
    log.debug("seasonality config: {}".format(season_config))
    return season_config


def print_epoch_metrics(metrics, val_metrics=None, e=0):
    if val_metrics is not None and len(val_metrics) > 0:
        val = OrderedDict({"{}_val".format(key): value for key, value in val_metrics.items()})
        metrics = {**metrics, **val}
<<<<<<< HEAD
    metrics_df = pd.DataFrame({**metrics, }, index=[e + 1])
=======
    metrics_df = pd.DataFrame(
        {
            **metrics,
        },
        index=[e + 1],
    )
>>>>>>> 184c6a99
    metrics_string = metrics_df.to_string(float_format=lambda x: "{:6.3f}".format(x))
    return metrics_string


def fcst_df_to_last_forecast(fcst, n_last=1):
    """Converts from line-per-lag to line-per-forecast.

    Args:
        fcst (pd.DataFrame): forecast df
        n_last (int): number of last forecasts to include

    Returns:
        df where yhat1 is last forecast, yhat2 second to last etc
    """

    cols = ["ds", "y"]  # cols to keep from df
    df = pd.concat((fcst[cols],), axis=1)
    df.reset_index(drop=True, inplace=True)

    yhat_col_names = [col_name for col_name in fcst.columns if "yhat" in col_name]
    n_forecast_steps = len(yhat_col_names)
    yhats = pd.concat((fcst[yhat_col_names],), axis=1)
    cols = list(range(n_forecast_steps))
    for i in range(n_last - 1, -1, -1):
        forecast_name = "yhat{}".format(i + 1)
        df[forecast_name] = None
        rows = len(df) + np.arange(-n_forecast_steps - i, -i, 1)
        last = yhats.values[rows, cols]
        df.loc[rows, forecast_name] = last
    return df


<<<<<<< HEAD
def set_logger_level(logger, log_level=None):
    if log_level is None:
        logger.warning("Failed to set global log_level to None.")
    elif log_level not in (
            'DEBUG', 'INFO', 'WARNING', 'ERROR', 'CRITICAL',
            10, 20, 30, 40, 50
    ):
        logger.error(
            "Failed to set global log_level to {}."
=======
def set_logger_level(logger, log_level=None, include_handlers=False):
    if log_level is None:
        logger.warning("Failed to set log_level to None.")
    elif log_level not in ("DEBUG", "INFO", "WARNING", "ERROR", "CRITICAL", 10, 20, 30, 40, 50):
        logger.error(
            "Failed to set log_level to {}."
>>>>>>> 184c6a99
            "Please specify a valid log level from: "
            "'DEBUG', 'INFO', 'WARNING', 'ERROR' or 'CRITICAL'"
            "".format(log_level)
        )
    else:
        logger.setLevel(log_level)
<<<<<<< HEAD
        # for h in log.handlers:
        #     h.setLevel(log_level)
        logger.debug("Set log level to {}".format(log_level))
=======
        if include_handlers:
            for h in log.handlers:
                h.setLevel(log_level)
        logger.debug("Set log level to {}".format(log_level))


def set_y_as_percent(ax):
    """Set y axis as percentage

    Args:
        ax (matplotlib axis):

    Returns:
        ax
    """
    warnings.filterwarnings(
        action="ignore", category=UserWarning
    )  # workaround until there is clear direction how to handle this recent matplotlib bug
    yticks = 100 * ax.get_yticks()
    yticklabels = ["{0:.4g}%".format(y) for y in yticks]
    ax.set_yticklabels(yticklabels)
    return ax
>>>>>>> 184c6a99
<|MERGE_RESOLUTION|>--- conflicted
+++ resolved
@@ -110,15 +110,6 @@
 
 def reg_func_regressors(regressors_config, model):
     """
-<<<<<<< HEAD
-        Regularization of regressors coefficients to induce sparcity
-        Args:
-            regressors_config (OrderedDict): Configurations for user specified regressors
-            model (TimeNet): The TimeNet model object
-        Returns:
-            regularization loss, scalar
-        """
-=======
     Regularization of regressors coefficients to induce sparcity
     Args:
         regressors_config (OrderedDict): Configurations for user specified regressors
@@ -126,7 +117,6 @@
     Returns:
         regularization loss, scalar
     """
->>>>>>> 184c6a99
     reg_regressor_loss = 0.0
     for regressor, configs in regressors_config.items():
         reg_lambda = configs["reg_lambda"]
@@ -286,16 +276,6 @@
 
 def regressors_config_to_model_dims(regressors_config):
     """
-<<<<<<< HEAD
-        Convert the NeuralProphet user specified regressors configurations to input dims for TimeNet model.
-        Args:
-            regressors_config (OrderedDict): Configurations for user specified regressors
-
-        Returns:
-            regressors_dims (OrderedDict): A dictionary with keys corresponding to individual regressors and values in an AttrDict
-                with configs such as the mode, and the indices in the input dataframe corresponding to each regressor.
-        """
-=======
     Convert the NeuralProphet user specified regressors configurations to input dims for TimeNet model.
     Args:
         regressors_config (OrderedDict): Configurations for user specified regressors
@@ -305,7 +285,6 @@
             and values in an AttrDict
             with configs such as the mode, and the indices in the input dataframe corresponding to each regressor.
     """
->>>>>>> 184c6a99
     if regressors_config is None:
         return None
     else:
@@ -337,14 +316,7 @@
         regressors_dims_dic = OrderedDict({})
         # convert to dict format
         for index, row in regressors_dims.iterrows():
-<<<<<<< HEAD
-            regressors_dims_dic[row["regressors"]] = AttrDict({
-                'mode': row["mode"],
-                "regressor_index": index
-            })
-=======
             regressors_dims_dic[row["regressors"]] = AttrDict({"mode": row["mode"], "regressor_index": index})
->>>>>>> 184c6a99
         return regressors_dims_dic
 
 
@@ -383,14 +355,8 @@
             resolution = 0
             if auto_disable[name]:
                 log.info(
-<<<<<<< HEAD
-                    'Disabling {name} seasonality. Run NeuralProphet with '
-                    '{name}_seasonality=True to override this.'
-                    .format(name=name)
-=======
                     "Disabling {name} seasonality. Run NeuralProphet with "
                     "{name}_seasonality=True to override this.".format(name=name)
->>>>>>> 184c6a99
                 )
             else:
                 resolution = default_resolution
@@ -407,10 +373,6 @@
         if period.resolution > 0:
             new_periods[name] = period
     season_config.periods = new_periods
-<<<<<<< HEAD
-    log.debug(season_config)
-=======
->>>>>>> 184c6a99
     season_config = season_config if len(season_config.periods) > 0 else None
     log.debug("seasonality config: {}".format(season_config))
     return season_config
@@ -420,16 +382,12 @@
     if val_metrics is not None and len(val_metrics) > 0:
         val = OrderedDict({"{}_val".format(key): value for key, value in val_metrics.items()})
         metrics = {**metrics, **val}
-<<<<<<< HEAD
-    metrics_df = pd.DataFrame({**metrics, }, index=[e + 1])
-=======
     metrics_df = pd.DataFrame(
         {
             **metrics,
         },
         index=[e + 1],
     )
->>>>>>> 184c6a99
     metrics_string = metrics_df.to_string(float_format=lambda x: "{:6.3f}".format(x))
     return metrics_string
 
@@ -462,35 +420,18 @@
     return df
 
 
-<<<<<<< HEAD
-def set_logger_level(logger, log_level=None):
-    if log_level is None:
-        logger.warning("Failed to set global log_level to None.")
-    elif log_level not in (
-            'DEBUG', 'INFO', 'WARNING', 'ERROR', 'CRITICAL',
-            10, 20, 30, 40, 50
-    ):
-        logger.error(
-            "Failed to set global log_level to {}."
-=======
 def set_logger_level(logger, log_level=None, include_handlers=False):
     if log_level is None:
         logger.warning("Failed to set log_level to None.")
     elif log_level not in ("DEBUG", "INFO", "WARNING", "ERROR", "CRITICAL", 10, 20, 30, 40, 50):
         logger.error(
             "Failed to set log_level to {}."
->>>>>>> 184c6a99
             "Please specify a valid log level from: "
             "'DEBUG', 'INFO', 'WARNING', 'ERROR' or 'CRITICAL'"
             "".format(log_level)
         )
     else:
         logger.setLevel(log_level)
-<<<<<<< HEAD
-        # for h in log.handlers:
-        #     h.setLevel(log_level)
-        logger.debug("Set log level to {}".format(log_level))
-=======
         if include_handlers:
             for h in log.handlers:
                 h.setLevel(log_level)
@@ -512,5 +453,4 @@
     yticks = 100 * ax.get_yticks()
     yticklabels = ["{0:.4g}%".format(y) for y in yticks]
     ax.set_yticklabels(yticklabels)
-    return ax
->>>>>>> 184c6a99
+    return ax