import pandas as pd

from neuralprophet.neural_prophet import NeuralProphet
import matplotlib.pyplot as plt

<<<<<<< HEAD
def test_names(log_level="INFO"):
    m = NeuralProphet(log_level=log_level)
=======

def test_names(verbose=True):
    m = NeuralProphet(verbose=verbose)
>>>>>>> 27bc2911
    m._validate_column_name("hello_friend")

def test_train_eval_test(log_level="INFO"):
    m = NeuralProphet(
        n_lags=14,
        n_forecasts=7,
        ar_sparsity=0.1,
        log_level=log_level
    )
    df = pd.read_csv('../example_data/example_wp_log_peyton_manning.csv')
    df_train, df_test = m.split_df(df, valid_p=0.1, inputs_overbleed=True)

    metrics = m.fit(df_train, validate_each_epoch=True, valid_p=0.1)
    val_metrics = m.test(df_test)
    if log_level == "DEBUG":
        print("Metrics: train/eval")
        print(metrics.to_string(float_format=lambda x: "{:6.3f}".format(x)))
        print("Metrics: test")
        print(val_metrics.to_string(float_format=lambda x: "{:6.3f}".format(x)))


<<<<<<< HEAD
def test_trend(log_level="INFO"):
    df = pd.read_csv('../data/example_wp_log_peyton_manning.csv')
=======
def test_trend(verbose=True):
    df = pd.read_csv('../example_data/example_wp_log_peyton_manning.csv')
>>>>>>> 27bc2911
    m = NeuralProphet(
        n_changepoints=100,
        trend_smoothness=2,
        # trend_threshold=False,
        yearly_seasonality=False,
        weekly_seasonality=False,
        daily_seasonality=False,
        log_level=log_level
    )
    m.fit(df)
    future = m.make_future_dataframe(df, future_periods=60, n_historic_predictions=len(df))
    forecast = m.predict(df=future)
    if log_level == "DEBUG":
        m.plot(forecast)
        m.plot_components(forecast)
        m.plot_parameters()
        plt.show()


<<<<<<< HEAD
def test_ar_net(log_level="INFO"):
    df = pd.read_csv('../data/example_wp_log_peyton_manning.csv')
=======
def test_ar_net(verbose=True):
    df = pd.read_csv('../example_data/example_wp_log_peyton_manning.csv')
>>>>>>> 27bc2911
    m = NeuralProphet(
        n_forecasts=14,
        n_lags=28,
        ar_sparsity=0.01,
        # num_hidden_layers=0,
        num_hidden_layers=2,
        # d_hidden=64,
        yearly_seasonality=False,
        weekly_seasonality=False,
        daily_seasonality=False,
        log_level=log_level
    )
    m.highlight_nth_step_ahead_of_each_forecast(m.n_forecasts)
    m.fit(df, validate_each_epoch=True)
    future = m.make_future_dataframe(df, n_historic_predictions=len(df))
    forecast = m.predict(df=future)
    if log_level == "DEBUG":
        m.plot_last_forecast(forecast, include_previous_forecasts=3)
        m.plot(forecast)
        m.plot_components(forecast)
        m.plot_parameters()
        plt.show()


<<<<<<< HEAD
def test_seasons(log_level="INFO"):
    df = pd.read_csv('../data/example_wp_log_peyton_manning.csv')
=======
def test_seasons(verbose=True):
    df = pd.read_csv('../example_data/example_wp_log_peyton_manning.csv')
    # m = NeuralProphet(n_lags=60, n_changepoints=10, n_forecasts=30, verbose=True)
>>>>>>> 27bc2911
    m = NeuralProphet(
        # n_forecasts=1,
        # n_lags=1,
        # n_changepoints=5,
        # trend_smoothness=0,
        yearly_seasonality=8,
        weekly_seasonality=4,
        # daily_seasonality=False,
        # seasonality_mode='additive',
        seasonality_mode='multiplicative',
        # seasonality_reg=10,
        log_level=log_level
    )
    m.fit(df, validate_each_epoch=True)
    future = m.make_future_dataframe(df, n_historic_predictions=len(df), future_periods=365)
    forecast = m.predict(df=future)

    if log_level == "DEBUG":
        print(sum(abs(m.model.season_params["yearly"].data.numpy())))
        print(sum(abs(m.model.season_params["weekly"].data.numpy())))
        print(m.model.season_params.items())
        m.plot(forecast)
        m.plot_components(forecast)
        m.plot_parameters()
        plt.show()


<<<<<<< HEAD
def test_lag_reg(log_level="INFO"):
    df = pd.read_csv('../data/example_wp_log_peyton_manning.csv')
=======
def test_lag_reg(verbose=True):
    df = pd.read_csv('../example_data/example_wp_log_peyton_manning.csv')
>>>>>>> 27bc2911
    m = NeuralProphet(
        n_forecasts=3,
        n_lags=5,
        ar_sparsity=0.1,
        # num_hidden_layers=2,
        # d_hidden=64,
        yearly_seasonality=False,
        weekly_seasonality=False,
        daily_seasonality=False,
        log_level=log_level
    )
    if m.n_lags > 0:
        df['A'] = df['y'].rolling(7, min_periods=1).mean()
        df['B'] = df['y'].rolling(30, min_periods=1).mean()
        df['C'] = df['y'].rolling(30, min_periods=1).mean()
        m = m.add_lagged_regressor(name='A')
<<<<<<< HEAD
        m = m.add_lagged_regressor(name='B', only_last_value=True)
        m = m.add_lagged_regressor(name='C', only_last_value=True)
=======
        m = m.add_lagged_regressor(name='B')
        m = m.add_lagged_regressor(name='C')
>>>>>>> 27bc2911
        # m.highlight_nth_step_ahead_of_each_forecast(m.n_forecasts)
    m.fit(df, validate_each_epoch=True)
    future = m.make_future_dataframe(df, n_historic_predictions=365)
    forecast = m.predict(future)

    if log_level == "DEBUG":
        # print(forecast.to_string())
        m.plot_last_forecast(forecast, include_previous_forecasts=10)
        m.plot(forecast)
        m.plot_components(forecast, figsize=(10, 30))
        m.plot_parameters(figsize=(10,30))
        plt.show()


<<<<<<< HEAD
def test_events(log_level="INFO"):
    df = pd.read_csv('../data/example_wp_log_peyton_manning.csv')
=======
def test_events(verbose=True):
    df = pd.read_csv('../example_data/example_wp_log_peyton_manning.csv')
>>>>>>> 27bc2911
    playoffs = pd.DataFrame({
        'event': 'playoff',
        'ds': pd.to_datetime(['2008-01-13', '2009-01-03', '2010-01-16',
                              '2010-01-24', '2010-02-07', '2011-01-08',
                              '2013-01-12', '2014-01-12', '2014-01-19',
                              '2014-02-02', '2015-01-11', '2016-01-17',
                              '2016-01-24', '2016-02-07']),
    })
    superbowls = pd.DataFrame({
        'event': 'superbowl',
        'ds': pd.to_datetime(['2010-02-07', '2014-02-02', '2016-02-07']),
    })
    events_df = pd.concat((playoffs, superbowls))

    m = NeuralProphet(
        n_lags=5,
        n_forecasts=3,
        yearly_seasonality=False,
        weekly_seasonality=False,
        daily_seasonality=False,
        log_level=log_level
    )
    # set event windows
    m = m.add_events(["superbowl", "playoff"], lower_window=-1, upper_window=1, mode="multiplicative", regularization=0.5)

    # add the country specific holidays
    m = m.add_country_holidays("US", mode="additive", regularization=0.5)

    history_df = m.create_df_with_events(df, events_df)
    m.fit(history_df)

    # create the test data
    history_df = m.create_df_with_events(df.iloc[100: 500, :].reset_index(drop=True), events_df)
    future = m.make_future_dataframe(df=history_df, events_df=events_df, future_periods=20, n_historic_predictions=3)
    forecast = m.predict(df=future)
    if log_level == "DEBUG":
        print(m.model.event_params)
        m.plot_components(forecast, figsize=(10, 30))
        m.plot(forecast)
        m.plot_parameters(figsize=(10, 30))
        plt.show()

def test_future_reg(log_level="INFO"):
    df = pd.read_csv('../data/example_wp_log_peyton_manning.csv')
    m = NeuralProphet(
        n_forecasts=3,
        n_lags=5,
        log_level=log_level
    )

    df['A'] = df['y'].rolling(7, min_periods=1).mean()
    df['B'] = df['y'].rolling(30, min_periods=1).mean()

    m = m.add_future_regressor(name='A', regularization=0.5)
    m = m.add_future_regressor(name='B', mode="multiplicative", regularization=0.3)

    m.fit(df)
    regressors_df = pd.DataFrame(data={'A': df['A'][:50], 'B': df['B'][:50]})
    future = m.compose_prediction_df(df=df, regressors_df=regressors_df, future_periods=50)
    forecast = m.predict(df=future)
    print(forecast.to_string())
    if log_level == "DEBUG":
        m.plot_last_forecast(forecast, include_previous_forecasts=3)
        m.plot(forecast)
        m.plot_components(forecast, figsize=(10, 30))
        m.plot_parameters(figsize=(10, 30))
        plt.show()

<<<<<<< HEAD
def test_predict(log_level="INFO"):
    df = pd.read_csv('../data/example_wp_log_peyton_manning.csv')
=======
def test_future_reg(verbose=True):
    df = pd.read_csv('../example_data/example_wp_log_peyton_manning.csv')
    m = NeuralProphet(
        verbose=verbose,
        n_forecasts=1,
        n_lags=0,
    )

    df['A'] = df['y'].rolling(7, min_periods=1).mean()
    df['B'] = df['y'].rolling(30, min_periods=1).mean()

    m = m.add_future_regressor(name='A', regularization=0.5)
    m = m.add_future_regressor(name='B', mode="multiplicative", regularization=0.3)

    m.fit(df)
    regressors_df = pd.DataFrame(data={'A': df['A'][:50], 'B': df['B'][:50]})
    future = m.make_future_dataframe(df=df, regressors_df=regressors_df, n_historic_predictions=10, future_periods=50)
    forecast = m.predict(df=future)

    if verbose:
        # print(forecast.to_string())
        # m.plot_last_forecast(forecast, include_previous_forecasts=3)
        m.plot(forecast)
        m.plot_components(forecast, figsize=(10, 30))
        m.plot_parameters(figsize=(10, 30))
        plt.show()


def test_predict(verbose=True):
    df = pd.read_csv('../example_data/example_wp_log_peyton_manning.csv')
>>>>>>> 27bc2911
    m = NeuralProphet(
        n_forecasts=3,
        n_lags=5,
        yearly_seasonality=False,
        weekly_seasonality=False,
        daily_seasonality=False,
        log_level=log_level
    )
    m.fit(df)
    future = m.make_future_dataframe(df, future_periods=None, n_historic_predictions=10)
    forecast = m.predict(future)
    if log_level == "DEBUG":
        m.plot_last_forecast(forecast, include_previous_forecasts=10)
        m.plot(forecast)
        m.plot_components(forecast)
        m.plot_parameters()
        plt.show()

<<<<<<< HEAD
def test_plot(log_level="INFO"):
    df = pd.read_csv('../data/example_wp_log_peyton_manning.csv')
=======

def test_plot(verbose=True):
    df = pd.read_csv('../example_data/example_wp_log_peyton_manning.csv')
>>>>>>> 27bc2911
    m = NeuralProphet(
        n_forecasts=7,
        n_lags=14,
        # yearly_seasonality=8,
        # weekly_seasonality=4,
        # daily_seasonality=False,
        log_level=log_level
    )
    m.fit(df)
    m.highlight_nth_step_ahead_of_each_forecast(7)
    future = m.make_future_dataframe(df, n_historic_predictions=10)
    forecast = m.predict(future)
    # print(future.to_string())
    # print(forecast.to_string())
    # m.plot_last_forecast(forecast)
    m.plot(forecast)
    m.plot_components(forecast)
    m.plot_parameters()
    if log_level == "DEBUG":
        plt.show()

def test_all(log_level="INFO"):
    test_names(log_level)
    test_train_eval_test(log_level)
    test_trend(log_level)
    test_ar_net(log_level)
    test_seasons(log_level)
    test_lag_reg(log_level)
    test_events(log_level)
    test_predict(log_level)

<<<<<<< HEAD
def test_logger():
    # test existing test cases
    test_all(log_level="DEBUG")
=======
def test_all(verbose=False):
    test_names(verbose)
    test_train_eval_test(verbose)
    test_trend(verbose)
    test_ar_net(verbose)
    test_seasons(verbose)
    test_lag_reg(verbose)
    test_future_reg(verbose)
    test_events(verbose)
    test_predict(verbose)
>>>>>>> 27bc2911

    # test the set_log_level function
    df = pd.read_csv('../data/example_wp_log_peyton_manning.csv')
    m = NeuralProphet(
        n_forecasts=3,
        n_lags=5,
        yearly_seasonality=False,
        weekly_seasonality=False,
        daily_seasonality=False,
        log_level="DEBUG"
    )
    m.fit(df, validate_each_epoch=True)

    m.set_log_level(log_level="INFO")
    future = m.make_future_dataframe(df, future_periods=None, n_historic_predictions=10)
    forecast = m.predict(future)

if __name__ == '__main__':
    """
    just used for debugging purposes. 
    should implement proper tests at some point in the future.
    (some test methods might already be deprecated)
    """
    test_all()
    # test_names()
    # test_train_eval_test()
    # test_trend()
    # test_ar_net()
    # test_seasons()
    # test_lag_reg()
    # test_future_reg()
    # test_events()
    # test_predict()
    # test_plot()
    test_logger()

    # test cases: predict (on fitting data, on future data, on completely new data), train_eval, test function, get_last_forecasts, plotting

<|MERGE_RESOLUTION|>--- conflicted
+++ resolved
@@ -3,15 +3,11 @@
 from neuralprophet.neural_prophet import NeuralProphet
 import matplotlib.pyplot as plt
 
-<<<<<<< HEAD
+
 def test_names(log_level="INFO"):
     m = NeuralProphet(log_level=log_level)
-=======
-
-def test_names(verbose=True):
-    m = NeuralProphet(verbose=verbose)
->>>>>>> 27bc2911
     m._validate_column_name("hello_friend")
+
 
 def test_train_eval_test(log_level="INFO"):
     m = NeuralProphet(
@@ -32,13 +28,8 @@
         print(val_metrics.to_string(float_format=lambda x: "{:6.3f}".format(x)))
 
 
-<<<<<<< HEAD
 def test_trend(log_level="INFO"):
-    df = pd.read_csv('../data/example_wp_log_peyton_manning.csv')
-=======
-def test_trend(verbose=True):
-    df = pd.read_csv('../example_data/example_wp_log_peyton_manning.csv')
->>>>>>> 27bc2911
+    df = pd.read_csv('../example_data/example_wp_log_peyton_manning.csv')
     m = NeuralProphet(
         n_changepoints=100,
         trend_smoothness=2,
@@ -58,13 +49,8 @@
         plt.show()
 
 
-<<<<<<< HEAD
 def test_ar_net(log_level="INFO"):
-    df = pd.read_csv('../data/example_wp_log_peyton_manning.csv')
-=======
-def test_ar_net(verbose=True):
-    df = pd.read_csv('../example_data/example_wp_log_peyton_manning.csv')
->>>>>>> 27bc2911
+    df = pd.read_csv('../example_data/example_wp_log_peyton_manning.csv')
     m = NeuralProphet(
         n_forecasts=14,
         n_lags=28,
@@ -89,14 +75,9 @@
         plt.show()
 
 
-<<<<<<< HEAD
 def test_seasons(log_level="INFO"):
-    df = pd.read_csv('../data/example_wp_log_peyton_manning.csv')
-=======
-def test_seasons(verbose=True):
     df = pd.read_csv('../example_data/example_wp_log_peyton_manning.csv')
     # m = NeuralProphet(n_lags=60, n_changepoints=10, n_forecasts=30, verbose=True)
->>>>>>> 27bc2911
     m = NeuralProphet(
         # n_forecasts=1,
         # n_lags=1,
@@ -124,13 +105,8 @@
         plt.show()
 
 
-<<<<<<< HEAD
 def test_lag_reg(log_level="INFO"):
-    df = pd.read_csv('../data/example_wp_log_peyton_manning.csv')
-=======
-def test_lag_reg(verbose=True):
-    df = pd.read_csv('../example_data/example_wp_log_peyton_manning.csv')
->>>>>>> 27bc2911
+    df = pd.read_csv('../example_data/example_wp_log_peyton_manning.csv')
     m = NeuralProphet(
         n_forecasts=3,
         n_lags=5,
@@ -145,15 +121,9 @@
     if m.n_lags > 0:
         df['A'] = df['y'].rolling(7, min_periods=1).mean()
         df['B'] = df['y'].rolling(30, min_periods=1).mean()
-        df['C'] = df['y'].rolling(30, min_periods=1).mean()
         m = m.add_lagged_regressor(name='A')
-<<<<<<< HEAD
         m = m.add_lagged_regressor(name='B', only_last_value=True)
-        m = m.add_lagged_regressor(name='C', only_last_value=True)
-=======
-        m = m.add_lagged_regressor(name='B')
-        m = m.add_lagged_regressor(name='C')
->>>>>>> 27bc2911
+
         # m.highlight_nth_step_ahead_of_each_forecast(m.n_forecasts)
     m.fit(df, validate_each_epoch=True)
     future = m.make_future_dataframe(df, n_historic_predictions=365)
@@ -168,13 +138,8 @@
         plt.show()
 
 
-<<<<<<< HEAD
 def test_events(log_level="INFO"):
-    df = pd.read_csv('../data/example_wp_log_peyton_manning.csv')
-=======
-def test_events(verbose=True):
-    df = pd.read_csv('../example_data/example_wp_log_peyton_manning.csv')
->>>>>>> 27bc2911
+    df = pd.read_csv('../example_data/example_wp_log_peyton_manning.csv')
     playoffs = pd.DataFrame({
         'event': 'playoff',
         'ds': pd.to_datetime(['2008-01-13', '2009-01-03', '2010-01-16',
@@ -217,40 +182,10 @@
         m.plot_parameters(figsize=(10, 30))
         plt.show()
 
+
 def test_future_reg(log_level="INFO"):
-    df = pd.read_csv('../data/example_wp_log_peyton_manning.csv')
-    m = NeuralProphet(
-        n_forecasts=3,
-        n_lags=5,
-        log_level=log_level
-    )
-
-    df['A'] = df['y'].rolling(7, min_periods=1).mean()
-    df['B'] = df['y'].rolling(30, min_periods=1).mean()
-
-    m = m.add_future_regressor(name='A', regularization=0.5)
-    m = m.add_future_regressor(name='B', mode="multiplicative", regularization=0.3)
-
-    m.fit(df)
-    regressors_df = pd.DataFrame(data={'A': df['A'][:50], 'B': df['B'][:50]})
-    future = m.compose_prediction_df(df=df, regressors_df=regressors_df, future_periods=50)
-    forecast = m.predict(df=future)
-    print(forecast.to_string())
-    if log_level == "DEBUG":
-        m.plot_last_forecast(forecast, include_previous_forecasts=3)
-        m.plot(forecast)
-        m.plot_components(forecast, figsize=(10, 30))
-        m.plot_parameters(figsize=(10, 30))
-        plt.show()
-
-<<<<<<< HEAD
-def test_predict(log_level="INFO"):
-    df = pd.read_csv('../data/example_wp_log_peyton_manning.csv')
-=======
-def test_future_reg(verbose=True):
-    df = pd.read_csv('../example_data/example_wp_log_peyton_manning.csv')
-    m = NeuralProphet(
-        verbose=verbose,
+    df = pd.read_csv('../example_data/example_wp_log_peyton_manning.csv')
+    m = NeuralProphet(
         n_forecasts=1,
         n_lags=0,
     )
@@ -266,7 +201,7 @@
     future = m.make_future_dataframe(df=df, regressors_df=regressors_df, n_historic_predictions=10, future_periods=50)
     forecast = m.predict(df=future)
 
-    if verbose:
+    if log_level == "DEBUG":
         # print(forecast.to_string())
         # m.plot_last_forecast(forecast, include_previous_forecasts=3)
         m.plot(forecast)
@@ -275,9 +210,8 @@
         plt.show()
 
 
-def test_predict(verbose=True):
-    df = pd.read_csv('../example_data/example_wp_log_peyton_manning.csv')
->>>>>>> 27bc2911
+def test_predict(log_level="INFO"):
+    df = pd.read_csv('../example_data/example_wp_log_peyton_manning.csv')
     m = NeuralProphet(
         n_forecasts=3,
         n_lags=5,
@@ -296,14 +230,9 @@
         m.plot_parameters()
         plt.show()
 
-<<<<<<< HEAD
+
 def test_plot(log_level="INFO"):
-    df = pd.read_csv('../data/example_wp_log_peyton_manning.csv')
-=======
-
-def test_plot(verbose=True):
-    df = pd.read_csv('../example_data/example_wp_log_peyton_manning.csv')
->>>>>>> 27bc2911
+    df = pd.read_csv('../example_data/example_wp_log_peyton_manning.csv')
     m = NeuralProphet(
         n_forecasts=7,
         n_lags=14,
@@ -325,6 +254,7 @@
     if log_level == "DEBUG":
         plt.show()
 
+
 def test_all(log_level="INFO"):
     test_names(log_level)
     test_train_eval_test(log_level)
@@ -335,22 +265,10 @@
     test_events(log_level)
     test_predict(log_level)
 
-<<<<<<< HEAD
+
 def test_logger():
     # test existing test cases
-    test_all(log_level="DEBUG")
-=======
-def test_all(verbose=False):
-    test_names(verbose)
-    test_train_eval_test(verbose)
-    test_trend(verbose)
-    test_ar_net(verbose)
-    test_seasons(verbose)
-    test_lag_reg(verbose)
-    test_future_reg(verbose)
-    test_events(verbose)
-    test_predict(verbose)
->>>>>>> 27bc2911
+    # test_all(log_level="DEBUG")
 
     # test the set_log_level function
     df = pd.read_csv('../data/example_wp_log_peyton_manning.csv')
@@ -367,6 +285,7 @@
     m.set_log_level(log_level="INFO")
     future = m.make_future_dataframe(df, future_periods=None, n_historic_predictions=10)
     forecast = m.predict(future)
+
 
 if __name__ == '__main__':
     """
@@ -374,7 +293,7 @@
     should implement proper tests at some point in the future.
     (some test methods might already be deprecated)
     """
-    test_all()
+    # test_all("DEBUG")
     # test_names()
     # test_train_eval_test()
     # test_trend()
