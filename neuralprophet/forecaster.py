--- conflicted
+++ resolved
@@ -244,22 +244,8 @@
             predict_mode (bool): False includes target values.
                 True does not include targets but includes entire dataset as input
         Returns:
-            TimeDataset
-        """
-<<<<<<< HEAD
-        return time_dataset.TimeDataset(
-            df,
-            season_config=self.season_config,
-            events_config=self.events_config,
-            country_holidays_config=self.country_holidays_config,
-            config_trend=self.config_trend,
-            n_lags=self.n_lags,
-            n_forecasts=self.n_forecasts,
-            predict_mode=predict_mode,
-            covar_config=self.config_covar,
-            regressors_config=self.regressors_config,
-        )
-=======
+            (GlobalTimeDataset, TimeDataset)
+        """
         df_list = df_utils.create_df_list(df)
         df_time_dataset = list()
         for df in df_list:
@@ -274,11 +260,11 @@
                     predict_mode=predict_mode,
                     covar_config=self.config_covar,
                     regressors_config=self.regressors_config,
+                    config_trend=self.config_trend,
                 )
             )
         df_time_dataset = time_dataset.GlobalTimeDataset(df_time_dataset)
         return df_time_dataset
->>>>>>> 380eda17
 
     def _handle_missing_data(self, df, freq, predicting):
         """Checks, auto-imputes and normalizes new data
@@ -417,6 +403,7 @@
                 covariates=self.config_covar,
                 regressors=self.regressors_config,
                 events=self.events_config,
+                trend=self.config_trend,
             )
         else:
             df = df_utils.check_dataframe(df, check_y=check_y)
@@ -472,51 +459,7 @@
             if name in self.regressors_config.keys():
                 raise ValueError("Name {name!r} already used for an added regressor.".format(name=name))
 
-<<<<<<< HEAD
-    def _lr_range_test(self, dataset, skip_start=10, skip_end=10, num_iter=100, start_lr=1e-7, end_lr=100, plot=False):
-        lrtest_loader = DataLoader(dataset, batch_size=self.config_train.batch_size, shuffle=True)
-        lrtest_optimizer = optim.AdamW(self.model.parameters(), lr=start_lr)
-        with utils.HiddenPrints():
-            lr_finder = LRFinder(self.model, lrtest_optimizer, self.config_train.loss_func)
-            lr_finder.range_test(lrtest_loader, end_lr=end_lr, num_iter=num_iter, smooth_f=0.2)
-            lrs = lr_finder.history["lr"]
-            losses = lr_finder.history["loss"]
-        if skip_end == 0:
-            lrs = lrs[skip_start:]
-            losses = losses[skip_start:]
-        else:
-            lrs = lrs[skip_start:-skip_end]
-            losses = losses[skip_start:-skip_end]
-        if plot:
-            with utils.HiddenPrints():
-                ax, steepest_lr = lr_finder.plot()  # to inspect the loss-learning rate graph
-        chosen_idx = None
-        try:
-            steep_idx = (np.gradient(np.array(losses))).argmin()
-            min_idx = (np.array(losses)).argmin()
-            # chosen_idx = int((steep_idx + min_idx) / 2.0)
-            chosen_idx = min_idx
-            log.debug(
-                "lr-range-test results: steep: {:.2E}, min: {:.2E}, chosen: {:.2E}".format(
-                    lrs[steep_idx], lrs[min_idx], lrs[chosen_idx]
-                )
-            )
-        except ValueError:
-            log.error("Failed to compute the gradients, there might not be enough points.")
-        if chosen_idx is not None:
-            max_lr = lrs[chosen_idx]
-            log.info("learning rate range test found optimal lr: {:.2E}".format(max_lr))
-        else:
-            max_lr = 0.1
-            log.error("lr range test failed. defaulting to lr: {}".format(max_lr))
-        with utils.HiddenPrints():
-            lr_finder.reset()  # to reset the model and optimizer to their initial state
-        return max_lr
-
-    def _prepare_training(self, df):
-=======
     def _init_train_loader(self, df):
->>>>>>> 380eda17
         """Executes data preparation steps and initiates training procedure.
 
         Args:
@@ -543,24 +486,30 @@
                     self.data_params,
                     local_modeling=self.local_modeling,
                 )["t"].values
-<<<<<<< HEAD
-            self.season_config = self.season_config.set_auto_seasonalities(dates=df["ds"].copy(deep=True))
-=======
             self.season_config = utils.set_auto_seasonalities(df, season_config=self.season_config)
->>>>>>> 380eda17
             if self.country_holidays_config is not None:
                 self.country_holidays_config.init_holidays(df)
         self.config_train.set_auto_batch_epoch(n_data=sum([len(x) for x in df]) if isinstance(df, list) else len(df))
         self.config_train.apply_train_speed(batch=True, epoch=True)  # Might be removed from if
         dataset = self._create_dataset(df, predict_mode=False)  # needs to be called after set_auto_seasonalities
-
         loader = DataLoader(dataset, batch_size=self.config_train.batch_size, shuffle=True)
         if not self.fitted:
             self.model = self._init_model()  # needs to be called after set_auto_seasonalities
             # initialize logistic growth model here since this init requires access to training set
             if self.config_trend.growth == "logistic":
-                self.config_trend.compute_initial_bias_slope(dataset)
-                self.config_trend.init_logistic_growth(dataset)
+                time_dataset_temp = time_dataset.TimeDataset(
+                    df,
+                    season_config=self.season_config,
+                    events_config=self.events_config,
+                    country_holidays_config=self.country_holidays_config,
+                    n_lags=self.n_lags,
+                    n_forecasts=self.n_forecasts,
+                    predict_mode=False,
+                    covar_config=self.config_covar,
+                    regressors_config=self.regressors_config,
+                )
+                self.config_trend.compute_initial_bias_slope(time_dataset_temp)
+                self.config_trend.init_logistic_growth(time_dataset_temp)
         if self.config_train.learning_rate is None:
             self.config_train.learning_rate = self.config_train.find_learning_rate(self.model, dataset)
         self.config_train.apply_train_speed(lr=True)
@@ -597,11 +546,7 @@
             # Compute loss.
             loss = self.config_train.loss_func(predicted, targets)
             # Regularize.
-<<<<<<< HEAD
-            loss, reg_loss = self._add_batch_regularizations(loss, reg_lambda_ar)
-=======
             loss, reg_loss = self._add_batch_regualarizations(loss, e, i / float(len(loader)))
->>>>>>> 380eda17
             self.optimizer.zero_grad()
             loss.backward()
             self.optimizer.step()
@@ -612,11 +557,7 @@
         epoch_metrics = self.metrics.compute(save=True)
         return epoch_metrics
 
-<<<<<<< HEAD
-    def _add_batch_regularizations(self, loss, reg_lambda_ar):
-=======
     def _add_batch_regualarizations(self, loss, e, iter_progress):
->>>>>>> 380eda17
         """Add regulatization terms to loss, if applicable
 
         Args:
@@ -688,40 +629,16 @@
         """Execute model training procedure for a configured number of epochs.
 
         Args:
-<<<<<<< HEAD
-            df (pd.DataFrame): containing column 'ds', 'y' with training data,
-                               includes columns 'cap'/'floor' if user-specified capacity/floor are used for logistic growth trend
-            df_val (pd.DataFrame): containing column 'ds', 'y' with validation data,
-                                   includes columns 'cap'/'floor' if user-specified capacity/floor are used for logistic growth trend
-            use_tqdm (bool): display updating progress bar
-=======
             df (pd.DataFrame): containing column 'ds', 'y' with training data
             df_val (pd.DataFrame): containing column 'ds', 'y' with validation data
             progress_bar (bool): display updating progress bar
->>>>>>> 380eda17
             plot_live_loss (bool): plot live training loss,
                 requires [live] install or livelossplot package installed.
         Returns:
             df with metrics
         """
-<<<<<<< HEAD
-        if plot_live_loss:
-            try:
-                from livelossplot import PlotLosses
-            except:
-                plot_live_loss = False
-                log.warning(
-                    "To plot live loss, please install neuralprophet[live]."
-                    "Using pip: 'pip install neuralprophet[live]'"
-                    "Or install the missing package manually: 'pip install livelossplot'",
-                    exc_info=True,
-                )
-
-        loader = self._prepare_training(df)
-=======
         # set up data loader
         loader = self._init_train_loader(df)
->>>>>>> 380eda17
         val = df_val is not None
         # set up Metrics
         if self.highlight_forecast_step_n is not None:
@@ -860,15 +777,9 @@
             df_train (pd.DataFrame):  training data
             df_val (pd.DataFrame): validation data
         """
-<<<<<<< HEAD
-        df = df_utils.check_dataframe(df, check_y=False)
-        df = self._handle_missing_data(df, freq=freq, predicting=False)
-
-=======
         df = df.copy(deep=True)
         df = self._check_dataframe(df, check_y=False, exogenous=False)
         df = self.handle_missing_data(df, freq=freq, predicting=False)
->>>>>>> 380eda17
         df_train, df_val = df_utils.split_df(
             df,
             n_lags=self.n_lags,
@@ -979,29 +890,14 @@
             self.config_train.epochs = epochs
         if self.fitted is True:
             log.warning("Model has already been fitted. Re-fitting will produce different results.")
-<<<<<<< HEAD
         if self.config_trend.growth == "logistic":
             self.config_trend.update_user_cap_floor(df)
-        df = df_utils.check_dataframe(
-            df,
-            check_y=True,
-            covariates=self.config_covar,
-            regressors=self.regressors_config,
-            events=self.events_config,
-            trend=self.config_trend,
-        )
-        df = self._handle_missing_data(df, freq=self.data_freq)
-        if validate_each_epoch:
-            df_train, df_val = df_utils.split_df(df, n_lags=self.n_lags, n_forecasts=self.n_forecasts, valid_p=valid_p)
-            metrics_df = self._train(df_train, df_val, use_tqdm=use_tqdm, plot_live_loss=plot_live_loss)
-=======
         df = self._check_dataframe(df, check_y=True, exogenous=True)
         df = self.handle_missing_data(df, freq=self.data_freq)
         if validation_df is not None:
             validation_df = self._check_dataframe(validation_df, check_y=False, exogenous=False)
             validation_df = self.handle_missing_data(validation_df, freq=self.data_freq)
             metrics_df = self._train(df, validation_df, progress_bar=progress_bar, plot_live_loss=plot_live_loss)
->>>>>>> 380eda17
         else:
             metrics_df = self._train(df, progress_bar=progress_bar, plot_live_loss=plot_live_loss)
 
@@ -1021,35 +917,17 @@
         """
         if self.fitted is False:
             log.warning("Model has not been fitted. Test results will be random.")
-<<<<<<< HEAD
-
-        df = df_utils.check_dataframe(
-            df,
-            check_y=True,
-            covariates=self.config_covar,
-            events=self.events_config,
-            trend=self.config_trend,
-        )
-        df = self._handle_missing_data(df, freq=self.data_freq)
-=======
         df = self._check_dataframe(df, check_y=True, exogenous=True)
         df = self.handle_missing_data(df, freq=self.data_freq)
->>>>>>> 380eda17
         loader = self._init_val_loader(df)
         val_metrics_df = self._evaluate(loader)
         return val_metrics_df
 
-<<<<<<< HEAD
-    def make_future_dataframe(
-        self, df, events_df=None, regressors_df=None, periods=None, n_historic_predictions=0, cap_df=None, floor_df=None
-    ):
-=======
-    def _make_future_dataframe(self, df, events_df, regressors_df, periods, n_historic_predictions):
+    def _make_future_dataframe(self, df, events_df, regressors_df, periods, n_historic_predictions, cap_df=None, floor_df=None):
         if periods == 0 and n_historic_predictions is True:
             log.warning(
                 "Not extending df into future as no periods specified." "You can call predict directly instead."
             )
->>>>>>> 380eda17
         df = df.copy(deep=True)
         last_date = pd.to_datetime(df["ds"].copy(deep=True).dropna()).sort_values().max()
         if events_df is not None:
@@ -1083,7 +961,6 @@
                     if regressor not in regressors_df.columns:
                         raise ValueError("Future values of user specified regressor {} not provided".format(regressor))
 
-<<<<<<< HEAD
         # check for future cap/floor values for logistic growth trend model if needed
         if periods > 0 and self.config_trend.trend_cap_user:
             if "cap" not in df.columns:
@@ -1094,8 +971,6 @@
 
         last_date = pd.to_datetime(df["ds"].copy(deep=True)).sort_values().max()
 
-=======
->>>>>>> 380eda17
         if len(df) < n_lags:
             raise ValueError("Insufficient data for a prediction")
         elif len(df) < n_lags + n_historic_predictions:
@@ -1115,19 +990,7 @@
                 assert n_lags == 0
                 df = self._check_dataframe(df, check_y=False, exogenous=False)
             else:
-<<<<<<< HEAD
-                df = df_utils.check_dataframe(
-                    df,
-                    check_y=n_lags > 0,
-                    covariates=self.config_covar,
-                    events=self.events_config,
-                    trend=self.config_trend,
-                )
-                df = self._handle_missing_data(df, freq=self.data_freq, predicting=True)
-            df = df_utils.normalize(df, self.data_params)
-=======
                 df = self._check_dataframe(df, check_y=n_lags > 0, exogenous=True)
->>>>>>> 380eda17
 
         # future data
         # check for external events known in future
@@ -1223,7 +1086,7 @@
         df.reset_index(drop=True, inplace=True)
         return df
 
-    def make_future_dataframe(self, df, events_df=None, regressors_df=None, periods=None, n_historic_predictions=False):
+    def make_future_dataframe(self, df, events_df=None, regressors_df=None, periods=None, n_historic_predictions=False, cap_df=None, floor_df=None):
         df_list = df_utils.create_df_list(df)
         df_future_dataframe = list()
         df_list_events = (
@@ -1276,15 +1139,9 @@
         Predictions are returned in raw vector format without decomposition.
         Predictions are given on a forecast origin basis, not on a target basis.
         Args:
-<<<<<<< HEAD
-            df (pandas DataFrame): Dataframe processed by NeuralProphet.make_future_dataframe() with columns 'ds' datestamps, 'y' time series values,
-                't', 'y_scaled', and other external variables,
-                includes columns 'cap'/'floor' if user-specified capacity/floor are used for logistic growth trend
-=======
             df (pandas DataFrame): Dataframe with columns 'ds' datestamps, 'y' time series values and
                 other external variables
             include_components (bool): Whether to return individual components of forecast
->>>>>>> 380eda17
 
         Returns:
             dates (pd.Series): timestamps referring to the start of the predictions.
@@ -1491,13 +1348,8 @@
             pd.Dataframe with trend on prediction dates.
 
         """
-<<<<<<< HEAD
-        df = df_utils.check_dataframe(
-            df,
-            check_y=False,
-            trend=self.config_trend,
-        )
-        df = df_utils.normalize(df, self.data_params)
+        df = self._check_dataframe(df, check_y=False, exogenous=False)
+        df = df_utils.normalize(df, self.data_params, local_modeling=self.local_modeling)
 
         # set cap/floor for logistic growth models
         if self.config_trend.growth == "logistic":
@@ -1506,10 +1358,6 @@
             if "floor" in df:
                 self.trend_set_floor(df["floor"])
 
-=======
-        df = self._check_dataframe(df, check_y=False, exogenous=False)
-        df = df_utils.normalize(df, self.data_params, local_modeling=self.local_modeling)
->>>>>>> 380eda17
         t = torch.from_numpy(np.expand_dims(df["t"].values, 1))
         trend = self.model.trend(t).squeeze().detach().numpy()
         trend = trend * self.data_params["y"].scale + self.data_params["y"].shift
