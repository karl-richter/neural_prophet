--- conflicted
+++ resolved
@@ -82,15 +82,10 @@
                 sample[key] = OrderedDict({})
                 for name, period_features in self.inputs[key].items():
                     sample[key][name] = period_features[index]
-<<<<<<< HEAD
             elif key == "events" or key == 'regressors':
-                sample[key] = data[index, :, :]
-=======
-            elif key == "events":
                 sample[key] = OrderedDict({})
                 for mode, event_features in self.inputs[key].items():
                     sample[key][mode] = event_features[index, :, :]
->>>>>>> b74ac19f
             else:
                 sample[key] = data[index]
         targets = self.targets[index]
