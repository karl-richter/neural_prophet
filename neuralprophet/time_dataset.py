--- conflicted
+++ resolved
@@ -265,7 +265,6 @@
     else:
         targets = _stride_time_features_for_forecasts(df['y_scaled'].values)
 
-<<<<<<< HEAD
     tabularized_input_shapes_str = ""
     for key, value in inputs.items():
         if key in ["seasonalities", "covariates", "events", "regressors"]:
@@ -275,16 +274,6 @@
             tabularized_input_shapes_str += ("    {} {} \n" ).format(key, value.shape)
     logger.debug("Tabularized inputs shapes: \n{}".format(tabularized_input_shapes_str))
 
-=======
-    if verbose:
-        print("Tabularized inputs shapes:")
-        for key, value in inputs.items():
-            if key in ["seasonalities", "covariates", "events", "regressors"]:
-                for name, period_features in value.items():
-                    print("".join([" "] * 4), name, key, period_features.shape)
-            else:
-                print("".join([" "] * 4), key, value.shape)
->>>>>>> 27bc2911
     return inputs, targets
 
 
