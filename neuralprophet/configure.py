--- conflicted
+++ resolved
@@ -220,12 +220,9 @@
     n_changepoints: int
     changepoints_range: float
     trend_reg: float
-<<<<<<< HEAD
-    trend_reg_threshold: (bool, float)
+    trend_reg_threshold: Union[bool, float]
     trend_global_local: str
-=======
-    trend_reg_threshold: Union[bool, float]
->>>>>>> 35eea3f6
+
 
     def __post_init__(self):
         if self.growth not in ["off", "linear", "discontinuous"]:
