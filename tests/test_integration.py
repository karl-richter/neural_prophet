#!/usr/bin/env python3

import pytest
import os
import pathlib
import pandas as pd
import numpy as np
import matplotlib.pyplot as plt
import logging
import math
import torch

from neuralprophet import NeuralProphet, set_random_seed, plot_plotly, plot_model_parameters_plotly
from neuralprophet import df_utils

log = logging.getLogger("NP.test")
log.setLevel("WARNING")
log.parent.setLevel("WARNING")

DIR = pathlib.Path(__file__).parent.parent.absolute()
DATA_DIR = os.path.join(DIR, "tests", "test-data")
PEYTON_FILE = os.path.join(DATA_DIR, "wp_log_peyton_manning.csv")
AIR_FILE = os.path.join(DATA_DIR, "air_passengers.csv")
YOS_FILE = os.path.join(DATA_DIR, "yosemite_temps.csv")
NROWS = 256
EPOCHS = 2
BATCH_SIZE = 64
LR = 1.0

PLOT = False


def test_names():
    log.info("testing: names")
    m = NeuralProphet()
    m._validate_column_name("hello_friend")


def test_train_eval_test():
    log.info("testing: Train Eval Test")
    m = NeuralProphet(
        n_lags=10,
        n_forecasts=3,
        ar_reg=0.1,
        epochs=EPOCHS,
        batch_size=BATCH_SIZE,
        learning_rate=LR,
    )
    df = pd.read_csv(PEYTON_FILE, nrows=95)
    df = df_utils.check_dataframe(df, check_y=False)
    df = m._handle_missing_data(df, freq="D", predicting=False)
    df_train, df_test = m.split_df(df, freq="D", valid_p=0.1)
    metrics = m.fit(df_train, freq="D", validation_df=df_test)
    val_metrics = m.test(df_test)
    log.debug("Metrics: train/eval: \n {}".format(metrics.to_string(float_format=lambda x: "{:6.3f}".format(x))))
    log.debug("Metrics: test: \n {}".format(val_metrics.to_string(float_format=lambda x: "{:6.3f}".format(x))))


def test_df_utils_func():
    log.info("testing: df_utils Test")
    df = pd.read_csv(PEYTON_FILE, nrows=95)
    df = df_utils.check_dataframe(df, check_y=False)

    # test find_time_threshold
    df, _, _, _ = df_utils.prep_or_copy_df(df)
    time_threshold = df_utils.find_time_threshold(df, n_lags=2, n_forecasts=2, valid_p=0.2, inputs_overbleed=True)
    df_train, df_val = df_utils.split_considering_timestamp(
        df, n_lags=2, n_forecasts=2, inputs_overbleed=True, threshold_time_stamp=time_threshold
    )

    # test find_time_threshold
    time_interval = df_utils.find_valid_time_interval_for_cv(df)

    # test unfold fold of dicts
    df1 = df.copy(deep=True)
    df1["ID"] = "df1"
    df2 = df.copy(deep=True)
    df2["ID"] = "df2"
    df_global = pd.concat((df1, df2))
    folds_dict = {}
    start_date, end_date = df_utils.find_valid_time_interval_for_cv(df_global)
    for df_name, df_i in df_global.groupby("ID"):
        # Use data only from the time period of intersection among time series
        mask = (df_i["ds"] >= start_date) & (df_i["ds"] <= end_date)
        df_i = df_i[mask].copy(deep=True)
        folds_dict[df_name] = df_utils._crossvalidation_split_df(
            df_i, n_lags=5, n_forecasts=2, k=5, fold_pct=0.1, fold_overlap_pct=0
        )
    folds = df_utils.unfold_dict_of_folds(folds_dict, 5)
    with pytest.raises(AssertionError):
        folds = df_utils.unfold_dict_of_folds(folds_dict, 3)

    # init data params with a list
    global_data_params = df_utils.init_data_params(df_global, normalize="soft")
    global_data_params = df_utils.init_data_params(df_global, normalize="soft1")
    global_data_params = df_utils.init_data_params(df_global, normalize="standardize")

    log.debug("Time Threshold: \n {}".format(time_threshold))
    log.debug("Df_train: \n {}".format(type(df_train)))
    log.debug("Df_val: \n {}".format(type(df_val)))


def test_trend():
    log.info("testing: Trend")
    df = pd.read_csv(PEYTON_FILE, nrows=NROWS)
    m = NeuralProphet(
        growth="linear",
        n_changepoints=10,
        changepoints_range=0.9,
        trend_reg=1,
        trend_reg_threshold=False,
        yearly_seasonality=False,
        weekly_seasonality=False,
        daily_seasonality=False,
        epochs=EPOCHS,
        batch_size=BATCH_SIZE,
        learning_rate=LR,
    )
    # print(m.config_trend)
    metrics_df = m.fit(df, freq="D")
    future = m.make_future_dataframe(df, periods=60, n_historic_predictions=60)
    forecast = m.predict(df=future)
    if PLOT:
        m.plot(forecast)
        # m.plot_components(forecast)
        m.plot_parameters()
        plt.show()


def test_custom_changepoints():
    log.info("testing: Custom Changepoints")
    df = pd.read_csv(PEYTON_FILE, nrows=NROWS)
    dates = df["ds"][range(1, len(df) - 1, int(len(df) / 5.0))]
    dates_list = [str(d) for d in dates]
    dates_array = pd.to_datetime(dates_list).values
    log.debug("dates: {}".format(dates))
    log.debug("dates_list: {}".format(dates_list))
    log.debug("dates_array: {} {}".format(dates_array.dtype, dates_array))
    for cp in [dates_list, dates_array]:
        m = NeuralProphet(
            changepoints=cp,
            yearly_seasonality=False,
            weekly_seasonality=False,
            daily_seasonality=False,
            epochs=EPOCHS,
            batch_size=BATCH_SIZE,
            learning_rate=LR,
        )
        # print(m.config_trend)
        metrics_df = m.fit(df, freq="D")
        future = m.make_future_dataframe(df, periods=60, n_historic_predictions=60)
        forecast = m.predict(df=future)
        if PLOT:
            # m.plot(forecast)
            # m.plot_components(forecast)
            m.plot_parameters()
            plt.show()


def test_no_trend():
    log.info("testing: No-Trend")
    df = pd.read_csv(PEYTON_FILE, nrows=512)
    m = NeuralProphet(
        growth="off",
        yearly_seasonality=False,
        weekly_seasonality=False,
        daily_seasonality=False,
        epochs=EPOCHS,
        batch_size=BATCH_SIZE,
        learning_rate=LR,
    )
    # m.highlight_nth_step_ahead_of_each_forecast(m.n_forecasts)
    metrics_df = m.fit(df, freq="D")
    future = m.make_future_dataframe(df, periods=60, n_historic_predictions=60)
    forecast = m.predict(df=future)
    if PLOT:
        m.plot(forecast)
        m.plot_components(forecast)
        m.plot_parameters()
        plt.show()


def test_seasons():
    log.info("testing: Seasonality: additive")
    df = pd.read_csv(PEYTON_FILE, nrows=NROWS)
    m = NeuralProphet(
        yearly_seasonality=8,
        weekly_seasonality=4,
        seasonality_mode="additive",
        seasonality_reg=1,
        epochs=EPOCHS,
        batch_size=BATCH_SIZE,
        learning_rate=LR,
    )
    metrics_df = m.fit(df, freq="D")
    future = m.make_future_dataframe(df, n_historic_predictions=365, periods=365)
    forecast = m.predict(df=future)
    log.debug("SUM of yearly season params: {}".format(sum(abs(m.model.season_params["yearly"].data.numpy()))))
    log.debug("SUM of weekly season params: {}".format(sum(abs(m.model.season_params["weekly"].data.numpy()))))
    log.debug("season params: {}".format(m.model.season_params.items()))
    if PLOT:
        m.plot(forecast)
        # m.plot_components(forecast)
        m.plot_parameters()
        plt.show()
    log.info("testing: Seasonality: multiplicative")
    df = pd.read_csv(PEYTON_FILE, nrows=NROWS)
    # m = NeuralProphet(n_lags=60, n_changepoints=10, n_forecasts=30, verbose=True)
    m = NeuralProphet(
        yearly_seasonality=8,
        weekly_seasonality=4,
        seasonality_mode="multiplicative",
        epochs=EPOCHS,
        batch_size=BATCH_SIZE,
        learning_rate=LR,
    )
    metrics_df = m.fit(df, freq="D")
    future = m.make_future_dataframe(df, n_historic_predictions=365, periods=365)
    forecast = m.predict(df=future)


def test_custom_seasons():
    log.info("testing: Custom Seasonality")
    df = pd.read_csv(PEYTON_FILE, nrows=NROWS)
    other_seasons = False
    m = NeuralProphet(
        yearly_seasonality=other_seasons,
        weekly_seasonality=other_seasons,
        daily_seasonality=other_seasons,
        seasonality_mode="additive",
        # seasonality_mode="multiplicative",
        seasonality_reg=1,
        epochs=EPOCHS,
        batch_size=BATCH_SIZE,
        learning_rate=LR,
    )
    m = m.add_seasonality(name="quarterly", period=90, fourier_order=5)
    log.debug("seasonalities: {}".format(m.season_config.periods))
    metrics_df = m.fit(df, freq="D")
    future = m.make_future_dataframe(df, n_historic_predictions=365, periods=365)
    forecast = m.predict(df=future)
    log.debug("season params: {}".format(m.model.season_params.items()))
    if PLOT:
        m.plot(forecast)
        # m.plot_components(forecast)
        m.plot_parameters()
        plt.show()


def test_ar():
    log.info("testing: AR")
    df = pd.read_csv(PEYTON_FILE, nrows=NROWS)
    m = NeuralProphet(
        n_forecasts=7,
        n_lags=7,
        yearly_seasonality=False,
        epochs=EPOCHS,
        # batch_size=BATCH_SIZE,
        learning_rate=LR,
    )
    m.highlight_nth_step_ahead_of_each_forecast(m.n_forecasts)
    metrics_df = m.fit(df, freq="D")
    future = m.make_future_dataframe(df, n_historic_predictions=90)
    forecast = m.predict(df=future)
    if PLOT:
        m.plot_last_forecast(forecast, include_previous_forecasts=3)
        m.plot(forecast)
        m.plot_components(forecast)
        m.plot_parameters()
        plt.show()


def test_ar_sparse():
    log.info("testing: AR (sparse")
    df = pd.read_csv(PEYTON_FILE, nrows=NROWS)
    m = NeuralProphet(
        n_forecasts=3,
        n_lags=14,
        ar_reg=0.5,
        yearly_seasonality=False,
        epochs=EPOCHS,
        batch_size=BATCH_SIZE,
        learning_rate=LR,
    )
    m.highlight_nth_step_ahead_of_each_forecast(m.n_forecasts)
    metrics_df = m.fit(df, freq="D")
    future = m.make_future_dataframe(df, n_historic_predictions=90)
    forecast = m.predict(df=future)
    if PLOT:
        m.plot_last_forecast(forecast, include_previous_forecasts=3)
        m.plot(forecast)
        m.plot_components(forecast)
        m.plot_parameters()
        plt.show()


def test_ar_deep():
    log.info("testing: AR-Net (deep)")
    df = pd.read_csv(PEYTON_FILE, nrows=NROWS)
    m = NeuralProphet(
        n_forecasts=7,
        n_lags=14,
        num_hidden_layers=2,
        d_hidden=32,
        yearly_seasonality=False,
        weekly_seasonality=False,
        daily_seasonality=False,
        epochs=EPOCHS,
        batch_size=BATCH_SIZE,
        learning_rate=LR,
    )
    m.highlight_nth_step_ahead_of_each_forecast(m.n_forecasts)
    metrics_df = m.fit(df, freq="D")
    future = m.make_future_dataframe(df, n_historic_predictions=90)
    forecast = m.predict(df=future)
    if PLOT:
        m.plot_last_forecast(forecast, include_previous_forecasts=3)
        m.plot(forecast)
        m.plot_components(forecast)
        m.plot_parameters()
        plt.show()


def test_lag_reg():
    log.info("testing: Lagged Regressors")
    df = pd.read_csv(PEYTON_FILE, nrows=NROWS)
    m = NeuralProphet(
        n_forecasts=2,
        n_lags=3,
        weekly_seasonality=False,
        daily_seasonality=False,
        epochs=EPOCHS,
        batch_size=BATCH_SIZE,
        learning_rate=LR,
    )
    df["A"] = df["y"].rolling(7, min_periods=1).mean()
    df["B"] = df["y"].rolling(30, min_periods=1).mean()
    m = m.add_lagged_regressor(names="A")
    m = m.add_lagged_regressor(names="B")
    metrics_df = m.fit(df, freq="D")
    future = m.make_future_dataframe(df, n_historic_predictions=10)
    forecast = m.predict(future)
    if PLOT:
        print(forecast.to_string())
        m.plot_last_forecast(forecast, include_previous_forecasts=5)
        m.plot(forecast)
        m.plot_components(forecast)
        m.plot_parameters()
        plt.show()


def test_lag_reg_deep():
    log.info("testing: List of Lagged Regressors (deep)")
    df = pd.read_csv(PEYTON_FILE, nrows=NROWS)
    m = NeuralProphet(
        n_forecasts=1,
        n_lags=14,
        num_hidden_layers=2,
        d_hidden=32,
        weekly_seasonality=False,
        daily_seasonality=False,
        epochs=EPOCHS,
        batch_size=BATCH_SIZE,
        learning_rate=LR,
    )
    df["A"] = df["y"].rolling(7, min_periods=1).mean()
    df["B"] = df["y"].rolling(15, min_periods=1).mean()
    df["C"] = df["y"].rolling(30, min_periods=1).mean()
    cols = [col for col in df.columns if col not in ["ds", "y"]]
    m = m.add_lagged_regressor(names=cols)
    m.highlight_nth_step_ahead_of_each_forecast(m.n_forecasts)
    metrics_df = m.fit(df, freq="D")
    forecast = m.predict(df)
    if PLOT:
        # print(forecast.to_string())
        # m.plot_last_forecast(forecast, include_previous_forecasts=10)
        # m.plot(forecast)
        # m.plot_components(forecast)
        m.plot_parameters()
        plt.show()


def test_events():
    log.info("testing: Events")
    df = pd.read_csv(PEYTON_FILE)[-NROWS:]
    playoffs = pd.DataFrame(
        {
            "event": "playoff",
            "ds": pd.to_datetime(
                [
                    "2008-01-13",
                    "2009-01-03",
                    "2010-01-16",
                    "2010-01-24",
                    "2010-02-07",
                    "2011-01-08",
                    "2013-01-12",
                    "2014-01-12",
                    "2014-01-19",
                    "2014-02-02",
                    "2015-01-11",
                    "2016-01-17",
                    "2016-01-24",
                    "2016-02-07",
                ]
            ),
        }
    )
    superbowls = pd.DataFrame(
        {
            "event": "superbowl",
            "ds": pd.to_datetime(["2010-02-07", "2014-02-02", "2016-02-07"]),
        }
    )
    events_df = pd.concat((playoffs, superbowls))
    m = NeuralProphet(
        n_lags=2,
        n_forecasts=30,
        daily_seasonality=False,
        epochs=EPOCHS,
        batch_size=BATCH_SIZE,
        learning_rate=LR,
    )
    # set event windows
    m = m.add_events(
        ["superbowl", "playoff"], lower_window=-1, upper_window=1, mode="multiplicative", regularization=0.5
    )
    # add the country specific holidays
    m = m.add_country_holidays("US", mode="additive", regularization=0.5)
    m.add_country_holidays("Indonesia")
    m.add_country_holidays("Thailand")
    m.add_country_holidays("Philippines")
    m.add_country_holidays("Pakistan")
    m.add_country_holidays("Belarus")
    history_df = m.create_df_with_events(df, events_df)
    metrics_df = m.fit(history_df, freq="D")
    future = m.make_future_dataframe(df=history_df, events_df=events_df, periods=30, n_historic_predictions=90)
    forecast = m.predict(df=future)
    log.debug("Event Parameters:: {}".format(m.model.event_params))
    if PLOT:
        m.plot_components(forecast)
        m.plot(forecast)
        m.plot_parameters()
        plt.show()


def test_future_reg():
    log.info("testing: Future Regressors")
    df = pd.read_csv(PEYTON_FILE, nrows=NROWS + 50)
    m = NeuralProphet(
        epochs=EPOCHS,
        batch_size=BATCH_SIZE,
        learning_rate=LR,
    )
    df["A"] = df["y"].rolling(7, min_periods=1).mean()
    df["B"] = df["y"].rolling(30, min_periods=1).mean()
    regressors_df_future = pd.DataFrame(data={"A": df["A"][-50:], "B": df["B"][-50:]})
    df = df[:-50]
    m = m.add_future_regressor(name="A")
    m = m.add_future_regressor(name="B", mode="multiplicative")
    metrics_df = m.fit(df, freq="D")
    future = m.make_future_dataframe(df=df, regressors_df=regressors_df_future, n_historic_predictions=10, periods=50)
    forecast = m.predict(df=future)
    if PLOT:
        m.plot(forecast)
        m.plot_components(forecast)
        m.plot_parameters()
        plt.show()


def test_plot():
    log.info("testing: Plotting")
    df = pd.read_csv(PEYTON_FILE, nrows=NROWS)
    m = NeuralProphet(
        n_forecasts=7,
        n_lags=14,
        epochs=EPOCHS,
        batch_size=BATCH_SIZE,
        learning_rate=LR,
    )
    metrics_df = m.fit(df, freq="D")
    future = m.make_future_dataframe(df, periods=m.n_forecasts, n_historic_predictions=10)
    forecast = m.predict(future)
    m.plot(forecast)
    m.plot_last_forecast(forecast, include_previous_forecasts=10)
    m.plot_components(forecast)
    m.plot_parameters()
    m.highlight_nth_step_ahead_of_each_forecast(7)
    forecast = m.predict(df)
    m.plot(forecast)
    m.plot_last_forecast(forecast, include_previous_forecasts=10)
    m.plot_components(forecast)
    m.plot_parameters()
    if PLOT:
        plt.show()
    ## Global Model Plot
    df1 = df.copy(deep=True)
    df1["ID"] = "df1"
    df2 = df.copy(deep=True)
    df2["ID"] = "df2"
    df_global = pd.concat((df1, df2))
    m = NeuralProphet(
        n_forecasts=7,
        n_lags=14,
        epochs=EPOCHS,
        batch_size=BATCH_SIZE,
        learning_rate=LR,
    )
    metrics_df = m.fit(df_global, freq="D")
    future = m.make_future_dataframe(df_global, periods=m.n_forecasts, n_historic_predictions=10)
    forecast = m.predict(future)
    log.info("Plot forecast with many IDs - Raise exceptions")
    with pytest.raises(Exception):
        m.plot(forecast)
    with pytest.raises(Exception):
        m.plot_last_forecast(forecast, include_previous_forecasts=10)
    with pytest.raises(Exception):
        m.plot_components(forecast)
    forecast = m.predict(df_global)
    with pytest.raises(Exception):
        m.plot(forecast)
    with pytest.raises(Exception):
        m.plot_last_forecast(forecast, include_previous_forecasts=10)
    with pytest.raises(Exception):
        m.plot_components(forecast)


def test_air_data():
    log.info("TEST air_passengers.csv")
    df = pd.read_csv(AIR_FILE)
    m = NeuralProphet(
        n_changepoints=0,
        yearly_seasonality=2,
        seasonality_mode="multiplicative",
        epochs=EPOCHS,
        batch_size=BATCH_SIZE,
        learning_rate=LR,
    )
    metrics = m.fit(df, freq="MS")
    future = m.make_future_dataframe(df, periods=48, n_historic_predictions=len(df) - m.n_lags)
    forecast = m.predict(future)
    if PLOT:
        m.plot(forecast)
        m.plot_components(forecast)
        m.plot_parameters()
        plt.show()


def test_random_seed():
    log.info("TEST random seed")
    df = pd.read_csv(PEYTON_FILE, nrows=512)
    set_random_seed(0)
    m = NeuralProphet(
        epochs=EPOCHS,
        batch_size=BATCH_SIZE,
        learning_rate=LR,
    )
    metrics_df = m.fit(df, freq="D")
    future = m.make_future_dataframe(df, periods=10, n_historic_predictions=10)
    forecast = m.predict(future)
    checksum1 = sum(forecast["yhat1"].values)
    set_random_seed(0)
    m = NeuralProphet(
        epochs=EPOCHS,
        batch_size=BATCH_SIZE,
        learning_rate=LR,
    )
    metrics_df = m.fit(df, freq="D")
    future = m.make_future_dataframe(df, periods=10, n_historic_predictions=10)
    forecast = m.predict(future)
    checksum2 = sum(forecast["yhat1"].values)
    set_random_seed(1)
    m = NeuralProphet(
        epochs=EPOCHS,
        batch_size=BATCH_SIZE,
        learning_rate=LR,
    )
    metrics_df = m.fit(df, freq="D")
    future = m.make_future_dataframe(df, periods=10, n_historic_predictions=10)
    forecast = m.predict(future)
    checksum3 = sum(forecast["yhat1"].values)
    log.debug("should be same: {} and {}".format(checksum1, checksum2))
    log.debug("should not be same: {} and {}".format(checksum1, checksum3))
    assert math.isclose(checksum1, checksum2)
    assert not math.isclose(checksum1, checksum3)


def test_yosemite():
    log.info("TEST Yosemite Temps")
    df = pd.read_csv(YOS_FILE, nrows=NROWS)
    m = NeuralProphet(
        changepoints_range=0.95,
        n_changepoints=15,
        weekly_seasonality=False,
        epochs=EPOCHS,
        batch_size=BATCH_SIZE,
        learning_rate=LR,
    )
    metrics = m.fit(df, freq="5min")
    future = m.make_future_dataframe(df, periods=12 * 24, n_historic_predictions=12 * 24)
    forecast = m.predict(future)
    if PLOT:
        m.plot(forecast)
        m.plot_parameters()
        plt.show()


def test_model_cv():
    log.info("CV from model")

    def check_simple(df):
        m = NeuralProphet(
            learning_rate=LR,
        )
        folds = m.crossvalidation_split_df(df, freq="D", k=5, fold_pct=0.1, fold_overlap_pct=0.5)
        assert all([70 + i * 5 == len(train) for i, (train, val) in enumerate(folds)])
        assert all([10 == len(val) for (train, val) in folds])

    def check_cv(df, freq, n_lags, n_forecasts, k, fold_pct, fold_overlap_pct):
        m = NeuralProphet(
            n_lags=n_lags,
            n_forecasts=n_forecasts,
            learning_rate=LR,
        )
        folds = m.crossvalidation_split_df(df, freq=freq, k=k, fold_pct=fold_pct, fold_overlap_pct=fold_overlap_pct)
        total_samples = len(df) - m.n_lags + 2 - (2 * m.n_forecasts)
        per_fold = int(fold_pct * total_samples)
        not_overlap = per_fold - int(fold_overlap_pct * per_fold)
        assert all([per_fold == len(val) - m.n_lags + 1 - m.n_forecasts for (train, val) in folds])
        assert all(
            [
                total_samples - per_fold - (k - i - 1) * not_overlap == len(train) - m.n_lags + 1 - m.n_forecasts
                for i, (train, val) in enumerate(folds)
            ]
        )

    check_simple(pd.DataFrame({"ds": pd.date_range(start="2017-01-01", periods=100), "y": np.arange(100)}))
    check_cv(
        df=pd.DataFrame({"ds": pd.date_range(start="2017-01-01", periods=100), "y": np.arange(100)}),
        n_lags=10,
        n_forecasts=5,
        freq="D",
        k=5,
        fold_pct=0.1,
        fold_overlap_pct=0,
    )
    check_cv(
        df=pd.DataFrame({"ds": pd.date_range(start="2017-01-01", periods=100), "y": np.arange(100)}),
        n_lags=10,
        n_forecasts=15,
        freq="D",
        k=5,
        fold_pct=0.1,
        fold_overlap_pct=0.5,
    )


def test_loss_func():
    log.info("TEST setting torch.nn loss func")
    df = pd.read_csv(PEYTON_FILE, nrows=512)
    m = NeuralProphet(
        epochs=EPOCHS,
        batch_size=BATCH_SIZE,
        loss_func="MSE",
        learning_rate=LR,
    )
    metrics_df = m.fit(df, freq="D")
    future = m.make_future_dataframe(df, periods=10, n_historic_predictions=10)
    forecast = m.predict(future)


def test_loss_func_torch():
    log.info("TEST setting torch.nn loss func")
    df = pd.read_csv(PEYTON_FILE, nrows=512)
    m = NeuralProphet(
        epochs=EPOCHS,
        batch_size=BATCH_SIZE,
        loss_func=torch.nn.MSELoss,
        learning_rate=LR,
    )
    metrics_df = m.fit(df, freq="D")
    future = m.make_future_dataframe(df, periods=10, n_historic_predictions=10)
    forecast = m.predict(future)


def test_callable_loss():
    log.info("TEST Callable Loss")

    def my_loss(output, target):
        assym_penalty = 1.25
        beta = 1
        e = target - output
        me = torch.abs(e)
        z = torch.where(me < beta, 0.5 * (me**2) / beta, me - 0.5 * beta)
        z = torch.where(e < 0, z, assym_penalty * z)
        return z

    df = pd.read_csv(YOS_FILE, nrows=NROWS)
    # auto-lr with range test
    m = NeuralProphet(
        seasonality_mode="multiplicative",
        loss_func=my_loss,
    )
    with pytest.raises(ValueError):
        # find_learning_rate only suports normal torch Loss functions
        metrics = m.fit(df, freq="5min")

    df = pd.read_csv(YOS_FILE, nrows=NROWS)
    m = NeuralProphet(
        loss_func=my_loss,
        epochs=EPOCHS,
        batch_size=BATCH_SIZE,
        learning_rate=0.1,  # bypasses find_learning_rate
    )
    metrics = m.fit(df, freq="5min")
    future = m.make_future_dataframe(df, periods=12 * 24, n_historic_predictions=12 * 24)
    forecast = m.predict(future)


def test_custom_torch_loss():
    log.info("TEST PyTorch Custom Loss")

    class MyLoss(torch.nn.modules.loss._Loss):
        def forward(self, input, target):
            alpha = 0.9
            y_diff = target - input
            yhat_diff = input - target
            loss = (
                (
                    alpha * torch.max(y_diff, torch.zeros_like(y_diff))
                    + (1 - alpha) * torch.max(yhat_diff, torch.zeros_like(yhat_diff))
                )
                .sum()
                .mean()
            )
            return loss

    df = pd.read_csv(YOS_FILE, nrows=NROWS)
    m = NeuralProphet(
        loss_func=MyLoss,  # auto-lr with range test
    )
    with pytest.raises(ValueError):
        # find_learning_rate only suports normal torch Loss functions
        metrics = m.fit(df, freq="5min")

    df = pd.read_csv(YOS_FILE, nrows=NROWS)
    m = NeuralProphet(
        epochs=EPOCHS,
        batch_size=BATCH_SIZE,
        loss_func=MyLoss,
        learning_rate=1,  # bypasses find_learning_rate
    )
    metrics = m.fit(df, freq="5min")
    future = m.make_future_dataframe(df, periods=12, n_historic_predictions=12)
    forecast = m.predict(future)


def test_global_modeling_split_df():
    ### GLOBAL MODELLING - SPLIT DF
    log.info("Global Modeling - Split df")
    df = pd.read_csv(PEYTON_FILE, nrows=512)
    df1 = df.iloc[:128, :].copy(deep=True)
    df1["ID"] = "dataset1"
    df2 = df.iloc[128:256, :].copy(deep=True)
    df2["ID"] = "dataset2"
    df3 = df.iloc[256:384, :].copy(deep=True)
    df3["ID"] = "dataset3"
    df_global = pd.concat((df1, df2, df3))
    m = NeuralProphet(
        n_forecasts=2,
        n_lags=3,
        learning_rate=LR,
    )
    log.info("split df with single ts df")
    df_train, df_val = m.split_df(df1)
    log.info("split df with many ts df")
    df_train, df_val = m.split_df(df_global)
    log.info("split df with many ts df - local_split")
    df_train, df_val = m.split_df(df_global, local_split=True)


def test_global_modeling_no_exogenous_variable():
    ### GLOBAL MODELLING - NO EXOGENOUS VARIABLE
    log.info("Global Modeling - No exogenous variables")
    df = pd.read_csv(PEYTON_FILE, nrows=512)
    df1_0 = df.iloc[:128, :].copy(deep=True)
    df1_0["ID"] = "df1"
    df2_0 = df.iloc[128:256, :].copy(deep=True)
    df2_0["ID"] = "df2"
    df3_0 = df.iloc[256:384, :].copy(deep=True)
    df3_0["ID"] = "df1"
    df4_0 = df.iloc[384:, :].copy(deep=True)
    df4_0["ID"] = "df2"
    train_input = {0: df1_0, 1: pd.concat((df1_0, df2_0)), 2: pd.concat((df1_0, df2_0))}
    test_input = {0: df3_0, 1: df3_0, 2: pd.concat((df3_0, df4_0))}
    info_input = {
        0: "Testing single ts df train / df test - no events, no regressors",
        1: "Testing many ts df train / df test - no events, no regressors",
        2: "Testing many ts df train / many ts df test - no events, no regressors",
    }
    for i in range(0, 3):
        log.info(info_input[i])
        m = NeuralProphet(
            n_forecasts=2,
            n_lags=10,
            epochs=EPOCHS,
            batch_size=BATCH_SIZE,
            learning_rate=LR,
        )
        metrics = m.fit(train_input[i], freq="D")
        forecast = m.predict(df=test_input[i])
        forecast_trend = m.predict_trend(df=test_input[i])
        forecast_seasonal_componets = m.predict_seasonal_components(df=test_input[i])
        if PLOT:
            for key, df in forecast.groupby("ID"):
                fig1 = m.plot(df)
                fig2 = m.plot_parameters(df_name=key)
                fig3 = m.plot_parameters()
    df4_0["ID"] = "df4"
    with pytest.raises(ValueError):
        forecast = m.predict(df4_0)
    log.info("Error - df with id not provided in the train df (not in the data params ID)")
    with pytest.raises(ValueError):
        metrics = m.test(df4_0)
    log.info("Error - df with id not provided in the train df (not in the data params ID)")
    m = NeuralProphet(
        n_forecasts=2,
        n_lags=10,
        epochs=EPOCHS,
        batch_size=BATCH_SIZE,
        learning_rate=LR,
    )
    m.fit(pd.concat((df1_0, df2_0)), freq="D")
    with pytest.raises(ValueError):
        forecast = m.predict(df4_0)
    log.info("unknown_data_normalization was not set to True")
    with pytest.raises(ValueError):
        metrics = m.test(df4_0)
    log.info("unknown_data_normalization was not set to True")
    with pytest.raises(ValueError):
        forecast_trend = m.predict_trend(df4_0)
    log.info("unknown_data_normalization was not set to True")
    with pytest.raises(ValueError):
        forecast_seasonal_componets = m.predict_seasonal_components(df4_0)
    log.info("unknown_data_normalization was not set to True")
    # Set unknown_data_normalization to True - now there should be no errors
    m.config_normalization.unknown_data_normalization = True
    forecast = m.predict(df4_0)
    metrics = m.test(df4_0)
    forecast_trend = m.predict_trend(df4_0)
    forecast_seasonal_componets = m.predict_seasonal_components(df4_0)
    m.plot_parameters(df_name="df1")
    m.plot_parameters()


def test_global_modeling_validation_df():
    log.info("Global Modeling + Local Normalization")
    df = pd.read_csv(PEYTON_FILE, nrows=512)
    df1_0 = df.iloc[:128, :].copy(deep=True)
    df1_0["ID"] = "df1"
    df2_0 = df.iloc[128:256, :].copy(deep=True)
    df2_0["ID"] = "df2"
    df3_0 = df.iloc[256:384, :].copy(deep=True)
    df_global = pd.concat((df1_0, df2_0))
    m = NeuralProphet(
        n_forecasts=2,
        n_lags=10,
        epochs=EPOCHS,
        batch_size=BATCH_SIZE,
        learning_rate=LR,
    )
    with pytest.raises(ValueError):
        m.fit(df_global, freq="D", validation_df=df3_0)
    log.info("Error - name of validation df was not provided")
    m = NeuralProphet(
        n_forecasts=2,
        n_lags=10,
        epochs=EPOCHS,
        batch_size=BATCH_SIZE,
        learning_rate=LR,
    )
    m.fit(df_global, freq="D", validation_df=df2_0)
    # Now it works because we provide the name of the validation_df


def test_global_modeling_global_normalization():
    ### GLOBAL MODELLING - NO EXOGENOUS VARIABLES - GLOBAL NORMALIZATION
    log.info("Global Modeling + Global Normalization")
    df = pd.read_csv(PEYTON_FILE, nrows=512)
    df1_0 = df.iloc[:128, :].copy(deep=True)
    df1_0["ID"] = "df1"
    df2_0 = df.iloc[128:256, :].copy(deep=True)
    df2_0["ID"] = "df2"
    df3_0 = df.iloc[256:384, :].copy(deep=True)
    df3_0["ID"] = "df3"
    m = NeuralProphet(
        n_forecasts=2, n_lags=10, epochs=EPOCHS, batch_size=BATCH_SIZE, learning_rate=LR, global_normalization=True
    )
    train_df = pd.concat((df1_0, df2_0))
    test_df = df3_0
    m.fit(train_df)
    future = m.make_future_dataframe(test_df)
    forecast = m.predict(future)
    metrics = m.test(test_df)
    forecast_trend = m.predict_trend(test_df)
    forecast_seasonal_componets = m.predict_seasonal_components(test_df)


def test_global_modeling_with_future_regressors():
    ### GLOBAL MODELLING + REGRESSORS
    log.info("Global Modeling + Regressors")
    df = pd.read_csv(PEYTON_FILE, nrows=512)
    df1 = df.iloc[:128, :].copy(deep=True)
    df2 = df.iloc[128:256, :].copy(deep=True)
    df3 = df.iloc[256:384, :].copy(deep=True)
    df4 = df.iloc[384:, :].copy(deep=True)
    df1["A"] = df1["y"].rolling(30, min_periods=1).mean()
    df2["A"] = df2["y"].rolling(10, min_periods=1).mean()
    df3["A"] = df3["y"].rolling(40, min_periods=1).mean()
    df4["A"] = df4["y"].rolling(20, min_periods=1).mean()
    df1["ID"] = "df1"
    df2["ID"] = "df2"
    df3["ID"] = "df1"
    df4["ID"] = "df2"
    future_regressors_df3 = pd.DataFrame(data={"A": df3["A"][:30]})
    future_regressors_df3["ID"] = "df1"
    future_regressors_df4 = pd.DataFrame(data={"A": df4["A"][:40]})
    future_regressors_df4["ID"] = "df2"
    train_input = {0: df1, 1: pd.concat((df1, df2)), 2: pd.concat((df1, df2))}
    test_input = {0: df3, 1: df3, 2: pd.concat((df3, df4))}
    regressors_input = {
        0: future_regressors_df3,
        1: future_regressors_df3,
        2: pd.concat((future_regressors_df3, future_regressors_df4)),
    }
    info_input = {
        0: "Testing single ts df train / single ts df test - single regressor, no events",
        1: "Testing many ts df train / single ts df test - single regressor, no events",
        2: "Testing many ts df train / many ts df test - many regressors, no events",
    }
    for i in range(0, 3):
        log.info(info_input[i])
        m = NeuralProphet(
            epochs=EPOCHS,
            batch_size=BATCH_SIZE,
            learning_rate=LR,
        )
        m = m.add_future_regressor(name="A")
        metrics = m.fit(train_input[i], freq="D")
        future = m.make_future_dataframe(test_input[i], n_historic_predictions=True, regressors_df=regressors_input[i])
        forecast = m.predict(future)
        if PLOT:
            for key, df in forecast.groupby("ID"):
                fig1 = m.plot(df)
                fig2 = m.plot_parameters(df_name=key)
                fig3 = m.plot_parameters()
    # Possible errors with regressors
    m = NeuralProphet(
        epochs=EPOCHS,
        batch_size=BATCH_SIZE,
        learning_rate=LR,
    )
    m = m.add_future_regressor(name="A")
    metrics = m.fit(pd.concat((df1, df2)), freq="D")
    with pytest.raises(ValueError):
        future = m.make_future_dataframe(
            pd.concat((df3, df4)), n_historic_predictions=True, regressors_df=future_regressors_df3
        )
    log.info("Error - regressors df len is different than ts df len")
    future_regressors_df3["ID"] = "dfn"
    with pytest.raises(ValueError):
        future = m.make_future_dataframe(df3, n_historic_predictions=True, regressors_df=future_regressors_df3)
    log.info("Error - key for regressors not valid")


def test_global_modeling_with_lagged_regressors():
    ### GLOBAL MODELLING + REGRESSORS
    log.info("Global Modeling + Regressors")
    df = pd.read_csv(PEYTON_FILE, nrows=512)
    df1 = df.iloc[:128, :].copy(deep=True)
    df2 = df.iloc[128:256, :].copy(deep=True)
    df3 = df.iloc[256:384, :].copy(deep=True)
    df4 = df.iloc[384:, :].copy(deep=True)
    df1["A"] = df1["y"].rolling(30, min_periods=1).mean()
    df2["A"] = df2["y"].rolling(10, min_periods=1).mean()
    df3["A"] = df3["y"].rolling(40, min_periods=1).mean()
    df4["A"] = df4["y"].rolling(20, min_periods=1).mean()
    df1["ID"] = "df1"
    df2["ID"] = "df2"
    df3["ID"] = "df1"
    df4["ID"] = "df2"
    future_regressors_df3 = pd.DataFrame(data={"A": df3["A"][:30]})
    future_regressors_df4 = pd.DataFrame(data={"A": df4["A"][:40]})
    future_regressors_df3["ID"] = "df1"
    future_regressors_df4["ID"] = "df2"
    train_input = {0: df1, 1: pd.concat((df1, df2)), 2: pd.concat((df1, df2))}
    test_input = {0: df3, 1: df3, 2: pd.concat((df3, df4))}
    regressors_input = {
        0: future_regressors_df3,
        1: future_regressors_df3,
        2: pd.concat((future_regressors_df3, future_regressors_df4)),
    }
    info_input = {
        0: "Testing single ts df train / single ts df test - single df regressors, no events",
        1: "Testing many ts df train / many ts df test - single df regressors, no events",
        2: "Testing many ts df train / many ts df test - many df regressors, no events",
    }
    for i in range(0, 3):
        log.info(info_input[i])
        m = NeuralProphet(
            n_lags=5,
            n_forecasts=3,
            epochs=EPOCHS,
            batch_size=BATCH_SIZE,
            learning_rate=LR,
        )
        m = m.add_lagged_regressor(names="A")
        metrics = m.fit(train_input[i], freq="D")
        future = m.make_future_dataframe(test_input[i], n_historic_predictions=True, regressors_df=regressors_input[i])
        forecast = m.predict(future)
        if PLOT:
            for key, df in forecast.groupby("ID"):
                fig1 = m.plot(df)
                fig2 = m.plot_parameters(df_name=key)
                fig3 = m.plot_parameters()
    # Possible errors with regressors
    m = NeuralProphet(
        n_lags=5,
        n_forecasts=3,
        epochs=EPOCHS,
        batch_size=BATCH_SIZE,
        learning_rate=LR,
    )
    m = m.add_lagged_regressor(names="A")
    metrics = m.fit(pd.concat((df1, df2)), freq="D")
    future = m.make_future_dataframe(
        pd.concat((df3, df4)), n_historic_predictions=True, regressors_df=future_regressors_df3
    )
    log.info("global model regressors with regressors df with not all IDs from original df")
    future_regressors_df3["ID"] = "dfn"
    with pytest.raises(ValueError):
        future = m.make_future_dataframe(df3, n_historic_predictions=True, regressors_df=future_regressors_df3)
    log.info("Error - key for regressors not valid")


def test_global_modeling_with_events_only():
    ### GLOBAL MODELLING + EVENTS
    log.info("Global Modeling + Events")
    df = pd.read_csv(PEYTON_FILE, nrows=512)
    df1_0 = df.iloc[:128, :].copy(deep=True)
    df2_0 = df.iloc[128:256, :].copy(deep=True)
    df3_0 = df.iloc[256:384, :].copy(deep=True)
    df4_0 = df.iloc[384:, :].copy(deep=True)
    df1_0["ID"] = "df1"
    df2_0["ID"] = "df2"
    df3_0["ID"] = "df1"
    df4_0["ID"] = "df2"
    playoffs_history = pd.DataFrame(
        {
            "event": "playoff",
            "ds": pd.to_datetime(
                [
                    "2007-12-13",
                    "2008-05-31",
                    "2008-06-04",
                    "2008-06-06",
                    "2008-06-09",
                    "2008-12-13",
                    "2008-12-25",
                    "2009-01-01",
                    "2009-01-15",
                    "2009-03-20",
                    "2009-04-20",
                    "2009-05-20",
                ]
            ),
        }
    )
    history_events_df1 = playoffs_history.iloc[:3, :].copy(deep=True)
    history_events_df2 = playoffs_history.iloc[3:6, :].copy(deep=True)
    history_events_df3 = playoffs_history.iloc[6:9, :].copy(deep=True)
    history_events_df4 = playoffs_history.iloc[9:, :].copy(deep=True)
    playoffs_future = pd.DataFrame(
        {
            "event": "playoff",
            "ds": pd.to_datetime(
                [
                    "2008-06-10",
                    "2008-06-11",
                    "2008-12-15",
                    "2008-12-16",
                    "2009-01-26",
                    "2009-01-27",
                    "2009-06-05",
                    "2009-06-06",
                ]
            ),
        }
    )
    future_events_df3 = playoffs_future.iloc[4:6, :].copy(deep=True)
    future_events_df4 = playoffs_future.iloc[6:8, :].copy(deep=True)
    future_events_df3["ID"] = "df1"
    future_events_df4["ID"] = "df2"
    events_input = {
        0: future_events_df3,
        1: future_events_df3,
        2: pd.concat((future_events_df3, future_events_df4)),
    }

    info_input = {
        0: "Testing single ts df train / single ts df test - single df events, no regressors",
        1: "Testing many ts df train / single ts df test - single df events, no regressors",
        2: "Testing many ts df train / many ts df test - many df events, no regressors",
    }
    for i in range(0, 3):
        log.debug(info_input[i])
        m = NeuralProphet(
            epochs=EPOCHS,
            batch_size=BATCH_SIZE,
            learning_rate=LR,
        )
        m.add_events(["playoff"])
        history_df1 = m.create_df_with_events(df1_0, history_events_df1)
        history_df2 = m.create_df_with_events(df2_0, history_events_df2)
        history_df3 = m.create_df_with_events(df3_0, history_events_df3)
        history_df4 = m.create_df_with_events(df4_0, history_events_df4)
        if i == 1:
            history_df1 = pd.concat((history_df1, history_df2))
            history_df3 = history_df3
        if i == 2:
            history_df1 = pd.concat((history_df1, history_df2))
            history_df3 = pd.concat((history_df3, history_df4))
        metrics = m.fit(history_df1, freq="D")
        future = m.make_future_dataframe(history_df3, n_historic_predictions=True, events_df=events_input[i])
        forecast = m.predict(future)
        forecast = m.predict(df=future)
        if PLOT:
            for key, df in forecast.groupby("ID"):
                fig1 = m.plot(df)
                fig2 = m.plot_parameters(df_name=key)
                fig3 = m.plot_parameters()
    # Possible errors with events
    m = NeuralProphet(
        n_forecasts=2,
        n_lags=10,
        epochs=EPOCHS,
        batch_size=BATCH_SIZE,
        learning_rate=LR,
    )
    m.add_events(["playoff"])
    metrics = m.fit(history_df1, freq="D")
    future = m.make_future_dataframe(history_df3, n_historic_predictions=True, events_df=future_events_df3)
    log.info("global model events with events df with not all IDs from original df")
    future_events_df3["ID"] = "dfn"
    with pytest.raises(ValueError):
        future = m.make_future_dataframe(
            history_df3, n_historic_predictions=True, events_df=pd.concat((future_events_df3, future_events_df4))
        )
    log.info("Error - key for events not valid")


def test_global_modeling_with_events_and_future_regressors():
    ### GLOBAL MODELLING + REGRESSORS + EVENTS
    log.info("Global Modeling + Events + Regressors")
    df = pd.read_csv(PEYTON_FILE, nrows=512)
    df1 = df.iloc[:128, :].copy(deep=True)
    df2 = df.iloc[128:256, :].copy(deep=True)
    df3 = df.iloc[256:384, :].copy(deep=True)
    df4 = df.iloc[384:, :].copy(deep=True)
    df1["A"] = df1["y"].rolling(30, min_periods=1).mean()
    df2["A"] = df2["y"].rolling(10, min_periods=1).mean()
    df3["A"] = df3["y"].rolling(40, min_periods=1).mean()
    df4["A"] = df4["y"].rolling(20, min_periods=1).mean()
    df1["ID"] = "df1"
    df2["ID"] = "df2"
    df3["ID"] = "df1"
    df4["ID"] = "df2"
    future_regressors_df3 = pd.DataFrame(data={"A": df3["A"][:30]})
    future_regressors_df4 = pd.DataFrame(data={"A": df4["A"][:40]})
    future_regressors_df3["ID"] = "df1"
    future_regressors_df4["ID"] = "df2"
    playoffs_history = pd.DataFrame(
        {
            "event": "playoff",
            "ds": pd.to_datetime(
                [
                    "2007-12-13",
                    "2008-05-31",
                    "2008-06-04",
                    "2008-06-06",
                    "2008-06-09",
                    "2008-12-13",
                    "2008-12-25",
                    "2009-01-01",
                    "2009-01-15",
                    "2009-03-20",
                    "2009-04-20",
                    "2009-05-20",
                ]
            ),
        }
    )
    history_events_df1 = playoffs_history.iloc[:3, :].copy(deep=True)
    history_events_df2 = playoffs_history.iloc[3:6, :].copy(deep=True)
    history_events_df3 = playoffs_history.iloc[6:9, :].copy(deep=True)
    history_events_df4 = playoffs_history.iloc[9:, :].copy(deep=True)
    playoffs_future = pd.DataFrame(
        {
            "event": "playoff",
            "ds": pd.to_datetime(
                [
                    "2008-06-10",
                    "2008-06-11",
                    "2008-12-15",
                    "2008-12-16",
                    "2009-01-26",
                    "2009-01-27",
                    "2009-06-05",
                    "2009-06-06",
                ]
            ),
        }
    )
    future_events_df3 = playoffs_future.iloc[4:6, :].copy(deep=True)
    future_events_df4 = playoffs_future.iloc[6:8, :].copy(deep=True)
    future_events_df3["ID"] = "df1"
    future_events_df4["ID"] = "df2"
    m = NeuralProphet(
        epochs=EPOCHS,
        batch_size=BATCH_SIZE,
        learning_rate=LR,
    )
    m = m.add_events(["playoff"])
    m = m.add_future_regressor(name="A")
    history_df1 = m.create_df_with_events(df1, history_events_df1)
    history_df2 = m.create_df_with_events(df2, history_events_df2)
    history_df3 = m.create_df_with_events(df3, history_events_df3)
    history_df4 = m.create_df_with_events(df4, history_events_df4)
    metrics = m.fit(pd.concat((history_df1, history_df2)), freq="D")
    future = m.make_future_dataframe(
        pd.concat((history_df3, history_df4)),
        n_historic_predictions=True,
        events_df=pd.concat((future_events_df3, future_events_df4)),
        regressors_df=pd.concat((future_regressors_df3, future_regressors_df4)),
    )
    forecast = m.predict(future)
    if PLOT:
        for key, df in forecast.groupby("ID"):
            fig1 = m.plot(df)
            fig2 = m.plot_parameters(df_name=key)
            fig3 = m.plot_parameters()


def test_minimal():
    log.info("testing: Plotting")
    df = pd.read_csv(PEYTON_FILE, nrows=NROWS)
    m = NeuralProphet(
        n_forecasts=7,
        n_lags=14,
        epochs=EPOCHS,
        batch_size=BATCH_SIZE,
        learning_rate=LR,
    )
    metrics_df = m.fit(df, freq="D", minimal=True)
    assert metrics_df is None
    forecast = m.predict(df)


def test_metrics():
    log.info("testing: Plotting")
    df = pd.read_csv(PEYTON_FILE, nrows=NROWS)
    m = NeuralProphet(
        epochs=EPOCHS,
        batch_size=BATCH_SIZE,
        learning_rate=LR,
        collect_metrics=["MAE", "MSE", "RMSE"],
    )
    metrics_df = m.fit(df, freq="D")
    assert metrics_df is not None
    forecast = m.predict(df)

def test_plotly():
    log.info("testing: Plotting with plotly")
    df = pd.read_csv(PEYTON_FILE, nrows=NROWS)
    m = NeuralProphet(
        n_forecasts=7,
        n_lags=14,
        epochs=EPOCHS,
        batch_size=BATCH_SIZE,
    )
    metrics_df = m.fit(df, freq="D")

    m.highlight_nth_step_ahead_of_each_forecast(7)
    future = m.make_future_dataframe(df, n_historic_predictions=10)
    forecast = m.predict(future)
    fig1 = plot_plotly.plot(m, forecast)

    m.highlight_nth_step_ahead_of_each_forecast(None)
    future = m.make_future_dataframe(df, n_historic_predictions=10)
    forecast = m.predict(future)
    fig2 = plot_plotly.plot(m, forecast)
    if PLOT:
        fig1.show()
        fig2.show()


def test_plotly_components():
    log.info("testing: Plotting with plotly")
    df = pd.read_csv(PEYTON_FILE, nrows=NROWS)
    m = NeuralProphet(
        n_forecasts=7,
        n_lags=14,
        epochs=EPOCHS,
        batch_size=BATCH_SIZE,
    )
    metrics_df = m.fit(df, freq="D")

    m.highlight_nth_step_ahead_of_each_forecast(7)
    future = m.make_future_dataframe(df, n_historic_predictions=10)
    forecast = m.predict(future)

    fig1 = plot_plotly.plot_components(m, forecast)

    m.highlight_nth_step_ahead_of_each_forecast(None)
    future = m.make_future_dataframe(df, n_historic_predictions=10)
    forecast = m.predict(future)
    fig2 = plot_plotly.plot_components(m, forecast)
    fig3 = plot_plotly.plot_components(m, forecast, forecast_in_focus=3)

    if PLOT:
        fig1.show()
        fig2.show()
        fig3.show()


def test_plotly_parameters():
    log.info("testing: Plotting with plotly")
    df = pd.read_csv(PEYTON_FILE, nrows=NROWS)
    m = NeuralProphet(
        n_forecasts=7,
        n_lags=14,
        epochs=EPOCHS,
        batch_size=BATCH_SIZE,
    )
    metrics_df = m.fit(df, freq="D")

    m.highlight_nth_step_ahead_of_each_forecast(7)
    future = m.make_future_dataframe(df, n_historic_predictions=10)
    forecast = m.predict(future)

    fig1 = plot_model_parameters_plotly.plot_parameters(m)

    m.highlight_nth_step_ahead_of_each_forecast(None)
    future = m.make_future_dataframe(df, n_historic_predictions=10)
    forecast = m.predict(future)
    fig2 = plot_model_parameters_plotly.plot_parameters(m)

    if PLOT:
        fig1.show()
        fig2.show()


def test_plotly_events():
    log.info("testing: Plotting with plotly with events")
    df = pd.read_csv(PEYTON_FILE)[-NROWS:]
    playoffs = pd.DataFrame(
        {
            "event": "playoff",
            "ds": pd.to_datetime(
                [
                    "2008-01-13",
                    "2009-01-03",
                    "2010-01-16",
                    "2010-01-24",
                    "2010-02-07",
                    "2011-01-08",
                    "2013-01-12",
                    "2014-01-12",
                    "2014-01-19",
                    "2014-02-02",
                    "2015-01-11",
                    "2016-01-17",
                    "2016-01-24",
                    "2016-02-07",
                ]
            ),
        }
    )
    superbowls = pd.DataFrame(
        {
            "event": "superbowl",
            "ds": pd.to_datetime(["2010-02-07", "2014-02-02", "2016-02-07"]),
        }
    )
    events_df = pd.concat((playoffs, superbowls))
    m = NeuralProphet(
        n_lags=2,
        n_forecasts=30,
        daily_seasonality=False,
        epochs=EPOCHS,
        batch_size=BATCH_SIZE,
    )
    # set event windows
    m = m.add_events(
        ["superbowl", "playoff"], lower_window=-1, upper_window=1, mode="multiplicative", regularization=0.5
    )
    # add the country specific holidays
    m = m.add_country_holidays("US", mode="additive", regularization=0.5)
    m.add_country_holidays("Indonesia")
    m.add_country_holidays("Thailand")
    m.add_country_holidays("Philippines")
    m.add_country_holidays("Pakistan")
    m.add_country_holidays("Belarus")
    history_df = m.create_df_with_events(df, events_df)
    metrics_df = m.fit(history_df, freq="D")
    future = m.make_future_dataframe(df=history_df, events_df=events_df, periods=30, n_historic_predictions=90)
    forecast = m.predict(df=future)
    log.debug("Event Parameters:: {}".format(m.model.event_params))

    fig1 = plot_plotly.plot_components(m, forecast)
    fig2 = plot_plotly.plot(m, forecast)
    fig3 = plot_model_parameters_plotly.plot_parameters(m)

    if PLOT:
        fig1.show()
        fig2.show()
        fig3.show()


def test_plotly_seasonality():
    log.info("testing: Plotly with seasonality")
    df = pd.read_csv(PEYTON_FILE, nrows=NROWS)
    # m = NeuralProphet(n_lags=60, n_changepoints=10, n_forecasts=30, verbose=True)
    m = NeuralProphet(
        yearly_seasonality=8,
        weekly_seasonality=4,
        seasonality_mode="additive",
        seasonality_reg=1,
        epochs=EPOCHS,
        batch_size=BATCH_SIZE,
    )
    metrics_df = m.fit(df, freq="D")
    future = m.make_future_dataframe(df, n_historic_predictions=365, periods=365)
    forecast = m.predict(df=future)

    fig1 = plot_plotly.plot_components(m, forecast)
    fig2 = plot_plotly.plot(m, forecast)
    fig3 = plot_model_parameters_plotly.plot_parameters(m)

    if PLOT:
        fig1.show()
        fig2.show()
        fig3.show()


def test_plotly_seasonality():
    log.info("testing: Plotly with seasonality")
    df = pd.read_csv(PEYTON_FILE, nrows=NROWS)
    # m = NeuralProphet(n_lags=60, n_changepoints=10, n_forecasts=30, verbose=True)
    m = NeuralProphet(
        yearly_seasonality=8,
        weekly_seasonality=4,
        seasonality_mode="additive",
        seasonality_reg=1,
        epochs=EPOCHS,
        batch_size=BATCH_SIZE,
    )
    metrics_df = m.fit(df, freq="D")
    future = m.make_future_dataframe(df, n_historic_predictions=365, periods=365)
    forecast = m.predict(df=future)

    fig1 = plot_plotly.plot_components(m, forecast)
    fig2 = plot_plotly.plot(m, forecast)
    fig3 = plot_model_parameters_plotly.plot_parameters(m)

    other_seasons = False
    m = NeuralProphet(
        yearly_seasonality=other_seasons,
        weekly_seasonality=other_seasons,
        daily_seasonality=other_seasons,
        seasonality_mode="additive",
        # seasonality_mode="multiplicative",
        seasonality_reg=1,
        epochs=EPOCHS,
        batch_size=BATCH_SIZE,
    )
    m = m.add_seasonality(name="quarterly", period=90, fourier_order=5)
    metrics_df = m.fit(df, freq="D")
    future = m.make_future_dataframe(df, n_historic_predictions=365, periods=365)
    forecast = m.predict(df=future)

    fig4 = plot_model_parameters_plotly.plot_parameters(m)

    if PLOT:
        fig1.show()
        fig2.show()
        fig3.show()
        fig4.show()


def test_plotly_daily_seasonality():
    log.info("testing: Plotly with daily seasonality")
    df = pd.read_csv(YOS_FILE, nrows=NROWS)
    # m = NeuralProphet(n_lags=60, n_changepoints=10, n_forecasts=30, verbose=True)
    m = NeuralProphet(
        changepoints_range=0.95,
        n_changepoints=50,
        trend_reg=1,
        weekly_seasonality=False,
        daily_seasonality=10,
    )

    metrics = m.fit(df, freq="5min")
    future = m.make_future_dataframe(df, periods=60 // 5 * 24 * 7, n_historic_predictions=True)
    forecast = m.predict(future)

    fig1 = plot_plotly.plot_components(m, forecast)
    fig2 = plot_plotly.plot(m, forecast)
    fig3 = plot_model_parameters_plotly.plot_parameters(m)

    if PLOT:
        fig1.show()
        fig2.show()
        fig3.show()


def test_plotly_lag_reg():
    log.info("testing: Plotly with lagged regressors")
    df = pd.read_csv(PEYTON_FILE, nrows=NROWS)
    m = NeuralProphet(
        n_forecasts=2,
        n_lags=3,
        weekly_seasonality=False,
        daily_seasonality=False,
        epochs=EPOCHS,
        batch_size=BATCH_SIZE,
    )
    df["A"] = df["y"].rolling(7, min_periods=1).mean()
    df["B"] = df["y"].rolling(30, min_periods=1).mean()
    m = m.add_lagged_regressor(names="A")
    m = m.add_lagged_regressor(names="B", only_last_value=True)
    metrics_df = m.fit(df, freq="D")
    future = m.make_future_dataframe(df, n_historic_predictions=10)
    forecast = m.predict(future)

    fig1 = plot_plotly.plot_components(m, forecast)
    fig2 = plot_plotly.plot(m, forecast)
    fig3 = plot_model_parameters_plotly.plot_parameters(m)

    m.highlight_nth_step_ahead_of_each_forecast(None)
    future = m.make_future_dataframe(df, n_historic_predictions=10)
    forecast = m.predict(future)
    fig4 = plot_plotly.plot_components(m, forecast, forecast_in_focus=2)
    fig5 = plot_plotly.plot_components(m, forecast, forecast_in_focus=2, residuals=True)
    fig5 = plot_plotly.plot_components(m, forecast, residuals=True)

    if PLOT:
        fig1.show()
        fig2.show()
        fig3.show()
        fig4.show()
        fig5.show()

def test_progress_display():
    log.info("testing: Progress Display")
    df = pd.read_csv(AIR_FILE, nrows=100)
    df_val = df[-20:]
    progress_types = ["bar", "print", "plot", "plot-all", "none"]
    for progress in progress_types:
        m = NeuralProphet(
            epochs=EPOCHS,
            batch_size=BATCH_SIZE,
            learning_rate=LR,
        )
        metrics_df = m.fit(df, progress=progress)
<<<<<<< HEAD
=======


def test_n_lags_for_regressors():
    df = pd.read_csv(PEYTON_FILE, nrows=NROWS)
    df1 = df.iloc[:128, :].copy(deep=True)
    df1["A"] = df1["y"].rolling(30, min_periods=1).mean()
    n_lags_input = [2, 2, 5, 2, 1, 2, 2, 0]
    n_lags_regressors_input = [2, "auto", 2, 5, 2, 1, "scalar", 5]
    info_input = [
        "n_lags == n_lags_regressors",
        "n_lags == n_lags_regressors (auto)",
        "n_lags > n_lags_regressors",
        "n_lags < n_lags_regressors",
        "n_lags (1) < n_lags_regressors",
        "n_lags > n_lags_regressors (1)",
        "n_lags > n_lags_regressors (scalar)",
        "n_lags == 0 and n_lags_regressors > 0",
    ]
    # Testing cases with 1 covariate
    for i in range(len(info_input)):
        log.debug(info_input[i])
        m = NeuralProphet(n_forecasts=2, n_lags=n_lags_input[i], epochs=EPOCHS, batch_size=BATCH_SIZE, learning_rate=LR)
        m = m.add_lagged_regressor(names="A", n_lags=n_lags_regressors_input[i])
        metrics = m.fit(df1, freq="D")
        future = m.make_future_dataframe(df1, n_historic_predictions=True)
        forecast = m.predict(df=future)
        if PLOT:
            fig = m.plot(forecast)
            fig = m.plot_parameters()
    # Testing case with 2 covariates
    df1["B"] = df1["y"].rolling(8, min_periods=1).mean()
    n_lags_input = [0, 2, 2, 5, 1]
    n_lags_regressors_input_A = [5, 7, 3, 3, "scalar"]
    n_lags_regressors_input_B = [7, 5, None, None, None]
    info_input = [
        "n_lags == 0 and 2 regressors with different lags between them",
        "n_lags > 0 and 2 regressors with different lags between them",
        "n_lags < lags from both regressors",
        "n_lags > lags from both regressors",
        "n_lags == lags from both regressors (scalar)",
    ]
    for i in range(len(info_input)):
        log.debug(info_input[i])
        m = NeuralProphet(n_forecasts=3, n_lags=n_lags_input[i], epochs=EPOCHS, batch_size=BATCH_SIZE, learning_rate=LR)
        if i < 2:
            m = m.add_lagged_regressor(names="A", n_lags=n_lags_regressors_input_A[i])
            m = m.add_lagged_regressor(names="B", n_lags=n_lags_regressors_input_B[i])
        else:
            # Testing call of add_lagged_regressor with list of names
            m = m.add_lagged_regressor(names=["A", "B"], n_lags=n_lags_regressors_input_A[i])
        metrics = m.fit(df1, freq="D")
        future = m.make_future_dataframe(df1, n_historic_predictions=True)
        forecast = m.predict(df=future)
        if PLOT:
            fig = m.plot(forecast)
            fig = m.plot_parameters()
    # Testing case with assertion error in time_dataset - n_lags = 0
    log.debug("Exception regressor n_lags == 0")
    m = NeuralProphet(n_forecasts=2, n_lags=2, epochs=EPOCHS, batch_size=BATCH_SIZE, learning_rate=LR)
    m = m.add_lagged_regressor(names="A", n_lags=0)
    m = m.add_lagged_regressor(names="B", n_lags=0)
    with pytest.raises(AssertionError):
        metrics = m.fit(df1, freq="D")


def test_drop_missing_values_after_imputation():
    m = NeuralProphet(
        n_lags=12,
        n_forecasts=1,
        weekly_seasonality=True,
        impute_missing=True,
        impute_linear=10,
        impute_rolling=10,
        drop_missing=True,
    )
    df = pd.read_csv(PEYTON_FILE, nrows=NROWS)
    # introduce large window of NaN values, from which samples will be dropped after imputation
    df.loc[100:131, "y"] = np.nan
    metrics = m.fit(df, freq="D", validation_df=None)
    future = m.make_future_dataframe(df, periods=60, n_historic_predictions=60)
    forecast = m.predict(df=future)


def test_dict_input():
    ### Deprecated - dict as input
    log.info("Global Modeling - Dict as input")
    df = pd.read_csv(PEYTON_FILE, nrows=512)
    df1_0 = df.iloc[:128, :].copy(deep=True)
    df2_0 = df.iloc[128:256, :].copy(deep=True)
    df3_0 = df.iloc[256:384, :].copy(deep=True)
    df4_0 = df.iloc[384:, :].copy(deep=True)
    train_input = {0: df1_0, 1: {"df1": df1_0, "df2": df2_0}, 2: {"df1": df1_0, "df2": df2_0}}
    test_input = {0: df3_0, 1: {"df1": df3_0}, 2: {"df1": df3_0, "df2": df4_0}}
    info_input = {
        0: "Testing df train / df test - no events, no regressors",
        1: "Testing dict df train / df test - no events, no regressors",
        2: "Testing dict df train / dict df test - no events, no regressors",
    }
    for i in range(0, 3):
        log.info(info_input[i])
        m = NeuralProphet(
            n_forecasts=2,
            n_lags=10,
            epochs=EPOCHS,
            batch_size=BATCH_SIZE,
            learning_rate=LR,
        )
        metrics = m.fit(train_input[i], freq="D")
        forecast = m.predict(df=test_input[i])
        forecast_trend = m.predict_trend(df=test_input[i])
        forecast_seasonal_componets = m.predict_seasonal_components(df=test_input[i])
        if PLOT:
            forecast = forecast if isinstance(forecast, dict) else {"df": forecast}
            for key in forecast:
                fig1 = m.plot(forecast[key])
                fig2 = m.plot_parameters(df_name=key)
    with pytest.raises(ValueError):
        forecast = m.predict({"df4": df4_0})
    log.info("Error - dict with names not provided in the train dict (not in the data params dict)")
    with pytest.raises(ValueError):
        metrics = m.test({"df4": df4_0})
    log.info("Error - dict with names not provided in the train dict (not in the data params dict)")
    m = NeuralProphet(
        n_forecasts=2,
        n_lags=10,
        epochs=EPOCHS,
        batch_size=BATCH_SIZE,
        learning_rate=LR,
    )
    m.fit({"df1": df1_0, "df2": df2_0}, freq="D")
    with pytest.raises(ValueError):
        forecast = m.predict({"df4": df4_0})
    # log.info("unknown_data_normalization was not set to True")
    with pytest.raises(ValueError):
        metrics = m.test({"df4": df4_0})
    # log.info("unknown_data_normalization was not set to True")
    with pytest.raises(ValueError):
        forecast_trend = m.predict_trend({"df4": df4_0})
    # log.info("unknown_data_normalization was not set to True")
    with pytest.raises(ValueError):
        forecast_seasonal_componets = m.predict_seasonal_components({"df4": df4_0})
    # log.info("unknown_data_normalization was not set to True")
    # Set unknown_data_normalization to True - now there should be no errors
    m.config_normalization.unknown_data_normalization = True
    forecast = m.predict({"df4": df4_0})
    metrics = m.test({"df4": df4_0})
    forecast_trend = m.predict_trend({"df4": df4_0})
    forecast_seasonal_componets = m.predict_seasonal_components({"df4": df4_0})
    m.plot_parameters(df_name="df1")
    m.plot_parameters()
>>>>>>> ca858dd7
<|MERGE_RESOLUTION|>--- conflicted
+++ resolved
@@ -1279,6 +1279,7 @@
     assert metrics_df is not None
     forecast = m.predict(df)
 
+
 def test_plotly():
     log.info("testing: Plotting with plotly")
     df = pd.read_csv(PEYTON_FILE, nrows=NROWS)
@@ -1561,6 +1562,7 @@
         fig4.show()
         fig5.show()
 
+
 def test_progress_display():
     log.info("testing: Progress Display")
     df = pd.read_csv(AIR_FILE, nrows=100)
@@ -1573,8 +1575,6 @@
             learning_rate=LR,
         )
         metrics_df = m.fit(df, progress=progress)
-<<<<<<< HEAD
-=======
 
 
 def test_n_lags_for_regressors():
@@ -1724,5 +1724,4 @@
     forecast_trend = m.predict_trend({"df4": df4_0})
     forecast_seasonal_componets = m.predict_seasonal_components({"df4": df4_0})
     m.plot_parameters(df_name="df1")
-    m.plot_parameters()
->>>>>>> ca858dd7
+    m.plot_parameters()