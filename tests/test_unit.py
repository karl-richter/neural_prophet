--- conflicted
+++ resolved
@@ -629,15 +629,9 @@
 def test_globaltimedataset():
     df = pd.read_csv(PEYTON_FILE, nrows=100)
     df1 = df[:50]
-<<<<<<< HEAD
-    df1.loc[:, "ID"] = "df1"
-    df2 = df[50:]
-    df2.loc[:, "ID"] = "df2"
-=======
     df1["ID"] = "df1"
     df2 = df[50:]
     df2["ID"] = "df2"
->>>>>>> ec0cd88f
     m1 = NeuralProphet(
         yearly_seasonality=True,
         weekly_seasonality=True,
